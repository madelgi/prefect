--- conflicted
+++ resolved
@@ -286,13 +286,13 @@
     assert isinstance(state.message, TimeoutError)
 
 
-<<<<<<< HEAD
 def test_task_runner_handles_secrets():
     t = SecretTask()
     state = TaskRunner(t).run(context=dict(_secrets=dict(testing="my_private_str")))
     assert state.is_successful()
     assert state.result is "my_private_str"
-=======
+
+
 class TestCheckUpstreamFinished:
     def test_with_empty_set(self):
         state = Pending()
@@ -884,5 +884,4 @@
 
         task = Task(state_handlers=[handler])
         state = TaskRunner(task=task).run()
-        assert state.is_failed()
->>>>>>> 4abd6e3c
+        assert state.is_failed()
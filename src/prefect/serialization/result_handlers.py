--- conflicted
+++ resolved
@@ -29,16 +29,11 @@
     result_handler_service = fields.String(allow_none=True)
 
 
-<<<<<<< HEAD
-@version("0.4.0")
 class JSONResultHandlerSchema(BaseResultHandlerSchema):
     class Meta:
         object_class = JSONResultHandler
 
 
-@version("0.4.0")
-=======
->>>>>>> fdc7aa39
 class LocalResultHandlerSchema(BaseResultHandlerSchema):
     class Meta:
         object_class = LocalResultHandler

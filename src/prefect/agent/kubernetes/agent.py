import os
import sys
import uuid
from os import path
from typing import Iterable

import pendulum
import yaml

import prefect
from prefect import config
from prefect.agent import Agent
from prefect.environments.storage import Docker
from prefect.serialization.storage import StorageSchema
from prefect.utilities.graphql import GraphQLResult

AGENT_DIRECTORY = path.expanduser("~/.prefect/agent")


def check_heartbeat() -> None:
    """
    Check the agent's heartbeat by verifying heartbeat file has been recently modified
    """
    current_timestamp = pendulum.now().timestamp()
    last_modified_timestamp = path.getmtime("{}/heartbeat".format(AGENT_DIRECTORY))

    # If file has not been modified in the last 40 seconds then raise an exit code of 1
    if current_timestamp - last_modified_timestamp > 40:
        sys.exit(1)


class KubernetesAgent(Agent):
    """
    Agent which deploys flow runs as Kubernetes jobs. Currently this is required to either
    run on a k8s cluster or on a local machine where the kube_config is pointing at the
    desired cluster. Information on using the Kubernetes Agent can be found at
    https://docs.prefect.io/cloud/agent/kubernetes.html

    Args:
<<<<<<< HEAD
        - labels (List[str], optional): a list of labels, which are arbitrary string identifiers used by Prefect
            Agents when polling for work
    """

    def __init__(self, labels: Iterable[str] = None) -> None:
        super().__init__(labels=labels)
=======
        - name (str, optional): An optional name to give this agent. Can also be set through
            the environment variable `PREFECT__CLOUD__AGENT__NAME`. Defaults to "agent"
    """

    def __init__(self, name: str = None) -> None:
        super().__init__(name=name)
>>>>>>> 1cf9a061

        from kubernetes import client, config

        try:
            self.logger.debug("Loading incluster configuration")
            config.load_incluster_config()
        except config.config_exception.ConfigException as exc:
            self.logger.warning(
                "{} Using out of cluster configuration option.".format(exc)
            )
            self.logger.debug("Loading out of cluster configuration")
            config.load_kube_config()

        self.batch_client = client.BatchV1Api()

    def deploy_flows(self, flow_runs: list) -> None:
        """
        Deploy flow runs on to a k8s cluster as jobs

        Args:
            - flow_runs (list): A list of GraphQLResult flow run objects
        """
        for flow_run in flow_runs:
            self.logger.debug(
                "Deploying flow run {}".format(flow_run.id)  # type: ignore
            )

            # Require Docker storage
            if not isinstance(StorageSchema().load(flow_run.flow.storage), Docker):
                self.logger.error(
                    "Storage for flow run {} is not of type Docker.".format(flow_run.id)
                )
                continue

            job_spec = self.replace_job_spec_yaml(flow_run)

            self.logger.debug(
                "Creating namespaced job {}".format(job_spec["metadata"]["name"])
            )
            self.batch_client.create_namespaced_job(
                namespace=os.getenv("NAMESPACE", "default"), body=job_spec
            )

    def replace_job_spec_yaml(self, flow_run: GraphQLResult) -> dict:
        """
        Populate metadata and variables in the job_spec.yaml file for flow runs

        Args:
            - flow_run (GraphQLResult): A flow run object

        Returns:
            - dict: a dictionary representing the populated yaml object
        """
        with open(path.join(path.dirname(__file__), "job_spec.yaml"), "r") as job_file:
            job = yaml.safe_load(job_file)

        identifier = str(uuid.uuid4())[:8]
        job_name = "prefect-job-{}".format(identifier)

        # Populate job metadata for identification
        job["metadata"]["name"] = job_name
        job["metadata"]["labels"]["app"] = job_name
        job["metadata"]["labels"]["identifier"] = identifier
        job["metadata"]["labels"]["flow_run_id"] = flow_run.id  # type: ignore
        job["metadata"]["labels"]["flow_id"] = flow_run.flow.id  # type: ignore
        job["spec"]["template"]["metadata"]["labels"]["app"] = job_name
        job["spec"]["template"]["metadata"]["labels"][
            "flow_run_id"
        ] = flow_run.id  # type: ignore
        job["spec"]["template"]["metadata"]["labels"]["identifier"] = identifier

        # Use flow storage image for job
        job["spec"]["template"]["spec"]["containers"][0]["image"] = (
            StorageSchema().load(flow_run.flow.storage).name  # type: ignore
        )

        self.logger.debug(
            "Using image {} for job".format(
                StorageSchema().load(flow_run.flow.storage).name  # type: ignore
            )
        )

        # Populate environment variables for flow run execution
        env = job["spec"]["template"]["spec"]["containers"][0]["env"]

        env[0]["value"] = config.cloud.api or "https://api.prefect.io"
        env[1]["value"] = config.cloud.agent.auth_token
        env[2]["value"] = flow_run.id  # type: ignore
        env[3]["value"] = os.getenv("NAMESPACE", "default")

        # Use image pull secrets if provided
        job["spec"]["template"]["spec"]["imagePullSecrets"][0]["name"] = os.getenv(
            "IMAGE_PULL_SECRETS", ""
        )

        return job

    @staticmethod
    def generate_deployment_yaml(
        token: str = None,
        api: str = None,
        namespace: str = None,
        image_pull_secrets: str = None,
        resource_manager_enabled: bool = False,
        labels: Iterable[str] = None,
    ) -> str:
        """
        Generate and output an installable YAML spec for the agent.

        Args:
            - token (str, optional): A `RUNNER` token to give the agent
            - api (str, optional): A URL pointing to the Prefect API. Defaults to
                `https://api.prefect.io`
            - namespace (str, optional): The namespace to create Prefect jobs in. Defaults
                to `default`
            - image_pull_secrets (str, optional): The name of an image pull secret to use
                for Prefect jobs
            - resource_manager_enabled (bool, optional): Whether to include the resource
                manager as part of the YAML. Defaults to `False`

        Returns:
            - str: A string representation of the generated YAML
        """

        # Use defaults if not provided
        token = token or ""
        api = api or "https://api.prefect.io"
        namespace = namespace or "default"
        labels = labels or []

        version = prefect.__version__.split("+")
        image_version = "latest" if len(version) > 1 else version[0]

        with open(
            path.join(path.dirname(__file__), "deployment.yaml"), "r"
        ) as deployment_file:
            deployment = yaml.safe_load(deployment_file)

        agent_env = deployment["spec"]["template"]["spec"]["containers"][0]["env"]

        agent_env[0]["value"] = token
        agent_env[1]["value"] = api
        agent_env[2]["value"] = namespace
        agent_env[4]["value"] = str(labels)

        # Use local prefect version for image
        deployment["spec"]["template"]["spec"]["containers"][0][
            "image"
        ] = "prefecthq/prefect:{}".format(image_version)

        # Populate resource manager if requested
        if resource_manager_enabled:
            resource_manager_env = deployment["spec"]["template"]["spec"]["containers"][
                1
            ]["env"]

            resource_manager_env[0]["value"] = token
            resource_manager_env[1]["value"] = api
            resource_manager_env[3]["value"] = namespace

            # Use local prefect version for image
            deployment["spec"]["template"]["spec"]["containers"][1][
                "image"
            ] = "prefecthq/prefect:{}".format(image_version)
        else:
            del deployment["spec"]["template"]["spec"]["containers"][1]

        # Populate image pull secrets if provided
        if image_pull_secrets:
            agent_env = deployment["spec"]["template"]["spec"]["imagePullSecrets"][0][
                "name"
            ] = image_pull_secrets
        else:
            del deployment["spec"]["template"]["spec"]["imagePullSecrets"]

        return yaml.safe_dump(deployment)

    def heartbeat(self) -> None:
        """
        Write agent heartbeat by opening and closing a heartbeat file. This allows
        liveness probes to check the agent's main process activity based on the
        heartbeat file's last modified time.
        """
        os.makedirs(AGENT_DIRECTORY, exist_ok=True)

        open("{}/heartbeat".format(AGENT_DIRECTORY), "w").close()


if __name__ == "__main__":
    KubernetesAgent().start()<|MERGE_RESOLUTION|>--- conflicted
+++ resolved
@@ -37,21 +37,13 @@
     https://docs.prefect.io/cloud/agent/kubernetes.html
 
     Args:
-<<<<<<< HEAD
+        - name (str, optional): An optional name to give this agent. Can also be set through
+            the environment variable `PREFECT__CLOUD__AGENT__NAME`. Defaults to "agent"
         - labels (List[str], optional): a list of labels, which are arbitrary string identifiers used by Prefect
             Agents when polling for work
     """
-
-    def __init__(self, labels: Iterable[str] = None) -> None:
-        super().__init__(labels=labels)
-=======
-        - name (str, optional): An optional name to give this agent. Can also be set through
-            the environment variable `PREFECT__CLOUD__AGENT__NAME`. Defaults to "agent"
-    """
-
-    def __init__(self, name: str = None) -> None:
-        super().__init__(name=name)
->>>>>>> 1cf9a061
+    def __init__(self, name: str = None, labels: Iterable[str] = None) -> None:
+        super().__init__(name=name, labels=labels)
 
         from kubernetes import client, config
 

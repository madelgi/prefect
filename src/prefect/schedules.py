# Licensed under LICENSE.md; also available at https://www.prefect.io/licenses/alpha-eula

import itertools
from datetime import datetime, timedelta
import pendulum
from typing import Iterable, List
from prefect.utilities.datetimes import ensure_tz_aware
import croniter


class Schedule:
    """
    Base class for Schedules
    """

    def next(self, n: int, on_or_after: datetime = None) -> List[datetime]:
        """
        Retrieve next scheduled dates.

        Args:
            - n (int): the number of future scheduled dates to return
            - on_or_after (datetime, optional): date to begin returning from

        Returns:
            - list[datetime]: a list of datetimes
        """
        raise NotImplementedError("Must be implemented on Schedule subclasses")

    def serialize(self) -> tuple:
        from prefect.serialization.schedule import ScheduleSchema

        return ScheduleSchema().dump(self)


class IntervalSchedule(Schedule):
    """
    A schedule formed by adding `timedelta` increments to a start_date.

    Args:
        - start_date (datetime): first date of schedule
        - interval (timedelta): interval on which this schedule occurs

    Raises:
        - ValueError: if provided interval is negative
    """

    def __init__(self, start_date: datetime, interval: timedelta) -> None:
        if interval.total_seconds() <= 0:
            raise ValueError("Interval must be positive")
        self.start_date = ensure_tz_aware(start_date)
        self.interval = interval

    def next(self, n: int, on_or_after: datetime = None) -> List[datetime]:
        """
        Retrieve next scheduled dates.

        Args:
            - n (int): the number of future scheduled dates to return
            - on_or_after (datetime, optional): date to begin returning from

        Returns:
            - list: list of next scheduled dates
        """
        if on_or_after is None:
            on_or_after = pendulum.now("utc")
        on_or_after = ensure_tz_aware(on_or_after)

        # infinite generator of all dates in the series
        all_dates = (
            self.start_date + i * self.interval
            for i in itertools.count(start=0, step=1)
        )
        # filter generator for only dates on or after the requested date
        upcoming_dates = filter(lambda d: d >= on_or_after, all_dates)  # type: ignore
        # get the next n items from the generator
        return list(itertools.islice(upcoming_dates, n))


class CronSchedule(Schedule):
    """
    Cron scheduler.

    Args:
        - cron (str): a valid cron string
    """

    def __init__(self, cron: str) -> None:
        # build cron object to check the cron string - will raise an error if it's invalid
        croniter.croniter(cron)
        self.cron = cron

    def next(self, n: int, on_or_after: datetime = None) -> List[datetime]:
        """
        Retrieve next scheduled dates.

        Args:
            - n (int): the number of future scheduled dates to return
            - on_or_after (datetime, optional): date to begin returning from

        Returns:
            - list: list of next scheduled dates
        """
        if on_or_after is None:
            on_or_after = pendulum.now("utc")
        on_or_after = ensure_tz_aware(on_or_after)

        # croniter only supports >, not >=, so we subtract a second
        on_or_after -= timedelta(seconds=1)

        cron = croniter.croniter(self.cron, on_or_after)
<<<<<<< HEAD
        return list(itertools.islice(cron.all_next(datetime), n))


class DateSchedule(Schedule):
    """
    Schedule for running on a manually created list of dates.

    Args:
        - dates ([datetime]): a list of datetimes to run on
    """

    def __init__(self, dates: Iterable[datetime]) -> None:
        self.dates = dates

    def next(self, n: int, on_or_after: datetime = None) -> List[datetime]:
        """
        Retrieve next scheduled dates.

        Args:
            - n (int): the number of future scheduled dates to return
            - on_or_after (datetime, optional): date to begin returning from

        Returns:
            - list: list of next scheduled dates
        """
        if on_or_after is None:
            on_or_after = pendulum.now("utc")
        dates = sorted([d for d in self.dates if d >= on_or_after])
        return dates[:n]
=======
        return list(itertools.islice(cron.all_next(datetime), n))
>>>>>>> c243e1c8
<|MERGE_RESOLUTION|>--- conflicted
+++ resolved
@@ -108,36 +108,4 @@
         on_or_after -= timedelta(seconds=1)
 
         cron = croniter.croniter(self.cron, on_or_after)
-<<<<<<< HEAD
-        return list(itertools.islice(cron.all_next(datetime), n))
-
-
-class DateSchedule(Schedule):
-    """
-    Schedule for running on a manually created list of dates.
-
-    Args:
-        - dates ([datetime]): a list of datetimes to run on
-    """
-
-    def __init__(self, dates: Iterable[datetime]) -> None:
-        self.dates = dates
-
-    def next(self, n: int, on_or_after: datetime = None) -> List[datetime]:
-        """
-        Retrieve next scheduled dates.
-
-        Args:
-            - n (int): the number of future scheduled dates to return
-            - on_or_after (datetime, optional): date to begin returning from
-
-        Returns:
-            - list: list of next scheduled dates
-        """
-        if on_or_after is None:
-            on_or_after = pendulum.now("utc")
-        dates = sorted([d for d in self.dates if d >= on_or_after])
-        return dates[:n]
-=======
-        return list(itertools.islice(cron.all_next(datetime), n))
->>>>>>> c243e1c8
+        return list(itertools.islice(cron.all_next(datetime), n))
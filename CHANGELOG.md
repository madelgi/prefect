# Changelog

## Unreleased release/0.11.0 <Badge text="beta" type="success"/>

These changes are available in the [release/0.11.0 branch](https://github.com/PrefectHQ/prefect).

### Features

- None

### Enhancements

- None

### Server

- Add "cancellation-lite" semantic by preventing task runs from running if the flow run isn't running - [#2535](https://github.com/PrefectHQ/prefect/pull/2535)

### Task Library

- Tasks to create issues for Jira and Jira Service Desk [#2431](https://github.com/PrefectHQ/prefect/pull/2431)

### Fixes

- Fix bug in Kubernetes agent ``deployment.yaml`` with a misconfigured liveness probe - [#2519](https://github.com/PrefectHQ/prefect/pull/2519)

### Deprecations

- None

### Breaking Changes

- Triggers now accept a dictionary of upstream edges and states instead of a set of states - [#2289](https://github.com/PrefectHQ/prefect/issues/2298)
- Ensure all calls to `flow.run()` use the same execution logic - [#1994](https://github.com/PrefectHQ/prefect/pull/1994)
- Moved `prefect.tasks.cloud` to `prefect.tasks.prefect` - [#2404](https://github.com/PrefectHQ/prefect/pull/2404)

### Contributors

- None

# Changelog

## Unreleased <Badge text="beta" type="success"/>

These changes are available in the [master branch](https://github.com/PrefectHQ/prefect).

### Features

- None

### Enhancements

- `flow.visualize` is now able to accept a `format` argument to specify the output file type - [#2447](https://github.com/PrefectHQ/prefect/issues/2447)

### Task Library

- Add `prefect.tasks.gcp.bigquery.BigQueryLoadFile` [#2423](https://github.com/PrefectHQ/prefect/issues/2423)

### Fixes

- None

### Deprecations

- None

### Breaking Changes

- None

### Contributors

- [Alvin Goh](https://github.com/chuehsien)
- [Daniel Kapitan](https://github.com/dkapitan)

## 0.10.7 <Badge text="beta" type="success"/>

Released on May 6, 2020.

### Features

- None

### Enhancements

- Agents now support an optional HTTP health check, for use by their backing orchestration layer (e.g. k8s, docker, supervisord, ...) - [#2406](https://github.com/PrefectHQ/prefect/pull/2406)
- Sets dask scheduler default to "threads" on LocalDaskExecutor to provide parallelism - [#2494](https://github.com/PrefectHQ/prefect/pull/2494)
- Enhance agent verbose logs to include provided kwargs at start - [#2486](https://github.com/PrefectHQ/prefect/issues/2486)
- Add `no_cloud_logs` option to all Agent classes for an easier way to disable sending logs to backend - [#2484](https://github.com/PrefectHQ/prefect/issues/2484)
- Add option to set flow run environment variables on Kubernetes agent install - [#2424](https://github.com/PrefectHQ/prefect/issues/2424)

### Task Library

- Add new `case` control-flow construct, for nicer management of conditional tasks - [#2443](https://github.com/PrefectHQ/prefect/pull/2443)

### Fixes

- Give a better error for non-serializable callables when registering with cloud/server - [#2491](https://github.com/PrefectHQ/prefect/pull/2491)
- Fix runners retrieving invalid `context.caches` on runs started directly from a flow runner - [#2403](https://github.com/PrefectHQ/prefect/issues/2403)

### Deprecations

- None

### Breaking Changes

- Remove the Nomad agent - [#2492](https://github.com/PrefectHQ/prefect/pull/2492)

### Contributors

- None

## 0.10.6 <Badge text="beta" type="success"/>

Released on May 5, 2020.

### Features

- Add DaskCloudProviderEnvironment to dynamically launch Dask clusters, e.g. on AWS Fargate - [#2360](https://github.com/PrefectHQ/prefect/pull/2360)

### Enhancements

- Add `botocore_config` option to Fargate agent for setting botocore configuration when interacting with boto3 client - [#2170](https://github.com/PrefectHQ/prefect/issues/2170)
- Don't create a `None` task for a null condition when using `ifelse` - [#2449](https://github.com/PrefectHQ/prefect/pull/2449)
- Add support for EC2 launch type in Fargate Agent and `FargateTaskEnvironment` - [#2421](https://github.com/PrefectHQ/prefect/pull/2421)
- Add `flow_id` to context for Flow runs - [#2461](https://github.com/PrefectHQ/prefect/pull/2461)
<<<<<<< HEAD
- Add minimal telemetry to Prefect Server [#2467](https://github.com/PrefectHQ/prefect/pull/2467)
=======
- Allow users to inject custom context variables into their logger formats - [#2462](https://github.com/PrefectHQ/prefect/issues/2462)
- Add option to set backend on `agent install` CLI command - [#2478](https://github.com/PrefectHQ/prefect/pull/2478)
>>>>>>> a2d4b3c1

### Task Library

- None

### Fixes

- Fix `start_server.sh` script when an env var is undefined - [#2450](https://github.com/PrefectHQ/prefect/pull/2450)
- Fix `server start` CLI command not respecting `version` kwarg on tagged releases - [#2435](https://github.com/PrefectHQ/prefect/pull/2435)
- Fix issue with non-JSON serializable args being used to format log messages preventing them from shipping to Cloud - [#2407](https://github.com/PrefectHQ/prefect/issues/2407)
- Fix issue where ordered Prefect collections use lexical sorting, not numerical sorting, which can result in unexpected ordering - [#2452](https://github.com/PrefectHQ/prefect/pull/2452)
- Fix issue where Resource Manager was failing due to non-JSON timestamp in log writing - [#2474](https://github.com/PrefectHQ/prefect/issues/2474)
- Fix periodic error in local agent process management loop - [#2419](https://github.com/PrefectHQ/prefect/issues/2419)

### Deprecations

- None

### Breaking Changes

- None

### Contributors

- [Grégory Duchatelet](https://github.com/gregorg)
- [Joe Schmid](https://github.com/joeschmid)

## 0.10.5 <Badge text="beta" type="success"/>

Released on Apr 28, 2020.

### Features

- None

### Enhancements

- Added serializer for `RemoteDaskEnvironment` - [#2369](https://github.com/PrefectHQ/prefect/issues/2369)
- `server start` CLI command now defaults to image build based on current Prefect installation version - [#2375](https://github.com/PrefectHQ/prefect/issues/2375)
- Add option to set `executor_kwargs` on `KubernetesJobEnvironment` and `FargateTaskEnvironment` - [#2258](https://github.com/PrefectHQ/prefect/issues/2258)
- Add map index to task logs for mapped task runs - [#2402](https://github.com/PrefectHQ/prefect/pull/2402)
- Agents can now register themselves with Cloud for better management - [#2312](https://github.com/PrefectHQ/prefect/issues/2312)
- Adding support for `environment`, `secrets`, and `mountPoints` via configurable `containerDefinitions` to the Fargate Agent - [#2397](https://github.com/PrefectHQ/prefect/pull/2397)
- Add flag for disabling Docker agent interface check on Linux - [#2361](https://github.com/PrefectHQ/prefect/issues/2361)

### Task Library

- Add Pushbullet notification task to send notifications to mobile - [#2366](https://github.com/PrefectHQ/prefect/pull/2366)
- Add support for Docker volumes and filtering in `prefect.tasks.docker` - [#2384](https://github.com/PrefectHQ/prefect/pull/2384)

### Fixes

- Fix Docker storage path issue when registering flows on Windows machines - [#2332](https://github.com/PrefectHQ/prefect/issues/2332)
- Fix issue with refreshing Prefect Cloud tokens - [#2409](https://github.com/PrefectHQ/prefect/pull/2409)
- Resolve invalid escape sequence deprecation warnings - [#2414](https://github.com/PrefectHQ/prefect/issues/2414)

### Deprecations

- None

### Breaking Changes

- None

### Contributors

- [Nelson Cornet](https://github.com/sk4la)
- [Braun Reyes](https://github.com/braunreyes)
- [Fraznist](https://github.com/Fraznist)
- [sk4la](https://github.com/sk4la)
- [Troy Köhler](https://github.com/trkohler)

## 0.10.4 <Badge text="beta" type="success"/>

Released on Apr 21, 2020.

### Enhancements

- Agent connection step shows which endpoint it is connected to and checks API connectivity - [#2372](https://github.com/PrefectHQ/prefect/pull/2372)

### Breaking Changes

- Revert changes to `ifelse` & `switch` (added in [#2310](https://github.com/PrefectHQ/prefect/pull/2310)), removing implicit
  creation of `merge` tasks - [#2379](https://github.com/PrefectHQ/prefect/pull/2379)

## 0.10.3 <Badge text="beta" type="success"/>

Released on Apr 21, 2020.

### Features

- None

### Enhancements

- Allow GraphQL endpoint configuration via `config.toml` for remote deployments of the UI - [#2338](https://github.com/PrefectHQ/prefect/pull/2338)
- Add option to connect containers created by Docker agent to an existing Docker network - [#2334](https://github.com/PrefectHQ/prefect/pull/2334)
- Expose `datefmt` as a configurable logging option in Prefect configuration - [#2340](https://github.com/PrefectHQ/prefect/pull/2340)
- The Docker agent configures containers to auto-remove on completion - [#2347](https://github.com/PrefectHQ/prefect/pull/2347)
- Use YAML's safe load and dump commands for the `server start` CLI command - [#2352](https://github.com/PrefectHQ/prefect/pull/2352)
- New `RemoteDaskEnvironment` specifically for running Flows on an existing Dask cluster - [#2367](https://github.com/PrefectHQ/prefect/pull/2367)

### Task Library

- None

### Fixes

- Fix `auth create-token` CLI command specifying deprecated `role` instead of `scope` - [#2336](https://github.com/PrefectHQ/prefect/issues/2336)
- Fix local schedules not continuing to schedule on errors outside of runner's control - [#2133](https://github.com/PrefectHQ/prefect/issues/2133)
- Fix `get_latest_cached_states` pulling incorrect upstream cached states when using Core server as the backend - [#2343](https://github.com/PrefectHQ/prefect/issues/2343)

### Deprecations

- None

### Breaking Changes

- None

### Contributors

- [Brad McElroy](https://github.com/limx0)
- [Joe Schmid](https://github.com/joeschmid)

## 0.10.2 <Badge text="beta" type="success"/>

Released on Apr 14, 2020.

### Features

- None

### Enhancements

- Task logical operators (e.g. `And`, `Or`, ...) no longer implicitly cast to `bool` - [#2303](https://github.com/PrefectHQ/prefect/pull/2303)
- Allow for dynamically changing secret names at runtime - [#2302](https://github.com/PrefectHQ/prefect/pull/2302)
- Update `ifelse` and `switch` to return tasks representing the output of the run branch - [#2310](https://github.com/PrefectHQ/prefect/pull/2310)

### Task Library

- Rename the base secret tasks for clarity - [#2302](https://github.com/PrefectHQ/prefect/pull/2302)

### Fixes

- Fix possible subprocess deadlocks when sending stdout to `subprocess.PIPE` - [#2293](https://github.com/PrefectHQ/prefect/pull/2293), [#2295](https://github.com/PrefectHQ/prefect/pull/2295)
- Fix issue with Flow registration to non-standard Cloud backends - [#2292](https://github.com/PrefectHQ/prefect/pull/2292)
- Fix issue with registering Flows with Server that have required scheduled Parameters - [#2296](https://github.com/PrefectHQ/prefect/issues/2296)
- Fix interpolation of config for dev services CLI for Apollo - [#2299](https://github.com/PrefectHQ/prefect/pull/2299)
- Fix pytest Cloud and Core server backend fixtures - [#2319](https://github.com/PrefectHQ/prefect/issues/2319)
- Fix `AzureResultHandler` choosing an empty Secret over provided connection string - [#2316](https://github.com/PrefectHQ/prefect/issues/2316)
- Fix containers created by Docker agent not being able to reach out to host API - [#2324](https://github.com/PrefectHQ/prefect/issues/2324)

### Deprecations

- None

### Breaking Changes

- Remove `env_var` initialization from `EnvVarSecret` in favor of `name` - [#2302](https://github.com/PrefectHQ/prefect/pull/2302)

### Contributors

- [Brad McElroy](https://github.com/limx0)

## 0.10.1 <Badge text="beta" type="success"/>

Released on Apr 7, 2020.

### Features

- CI build for prefect server images - [#2229](https://github.com/PrefectHQ/prefect/pull/2229), [#2275](https://github.com/PrefectHQ/prefect/issues/2275)
- Allow kwargs to boto3 in S3ResultHandler - [#2240](https://github.com/PrefectHQ/prefect/issues/2240)

### Enhancements

- Add flags to `prefect server start` for disabling service port mapping - [#2228](https://github.com/PrefectHQ/prefect/pull/2228)
- Add options to `prefect server start` for mapping to host ports - [#2228](https://github.com/PrefectHQ/prefect/pull/2228)
- Return `flow_run_id` from CLI `run` methods for programmatic use - [#2242](https://github.com/PrefectHQ/prefect/pull/2242)
- Add JSON output option to `describe` CLI commands - [#1813](https://github.com/PrefectHQ/prefect/issues/1813)
- Add ConstantResult for eventually replacing ConstantResultHandler - [#2145](https://github.com/PrefectHQ/prefect/issues/2145)
- Add new `diagnostics` mode for timing requests made to Cloud - [#2283](https://github.com/PrefectHQ/prefect/pull/2283)

### Task Library

- Make `project_name` optional for `FlowRunTask` to allow for use with Prefect Core's server - [#2266](https://github.com/PrefectHQ/prefect/pull/2266)
- Adds `prefect.tasks.docker.container.RemoveContainer`

### Fixes

- Fix `S3ResultHandler` safe retrieval of `_client` attribute - [#2232](https://github.com/PrefectHQ/prefect/issues/2232)
- Change default log `timestamp` value in database to be identical to other tables instead of a hard coded value - [#2230](https://github.com/PrefectHQ/prefect/pull/2230)

### Deprecations

- None

### Breaking Changes

- None

### Contributors

- [Manuel Aristarán](https://github.com/jazzido)
- [szelenka](https://github.com/szelenka)
- [Aditya Bhumbla](https://github.com/abhumbla)
- [Alex Cano](https://github.com/alexisprince1994)

## 0.10.0 <Badge text="beta" type="success"/>

Released on Mar 29, 2020.

### Features

- Open source database backend, GraphQL API and UI - [#2218](https://github.com/PrefectHQ/prefect/pull/2218)
- Add `prefect server start` CLI command for spinning up database and UI - [#2214](https://github.com/PrefectHQ/prefect/pull/2214)

### Enhancements

- Add ValidationFailed state and signal in anticipation of validating task outputs - [#2143](https://github.com/PrefectHQ/prefect/issues/2143)
- Add max polling option to all agents - [#2037](https://github.com/PrefectHQ/prefect/issues/2037)
- Add GCSResult type [#2141](https://github.com/PrefectHQ/prefect/issues/2141)
- Add Result.validate method that runs validator functions initialized on Result [#2144](https://github.com/PrefectHQ/prefect/issues/2144)
- Convert all GraphQL calls to have consistent casing - [#2185](https://github.com/PrefectHQ/prefect/pull/2185) [#2198](https://github.com/PrefectHQ/prefect/pull/2198)
- Add `prefect backend` CLI command for switching between Prefect Core server and Prefect Cloud - [#2203](https://github.com/PrefectHQ/prefect/pull/2203)
- Add `prefect run server` CLI command for starting flow runs without use of project name - [#2203](https://github.com/PrefectHQ/prefect/pull/2203)
- Make `project_name` optional during flow registration to support Prefect Core's server - [#2203](https://github.com/PrefectHQ/prefect/pull/2203)
- Send flow run and task run heartbeat at beginning of run time - [#2203](https://github.com/PrefectHQ/prefect/pull/2203)

### Task Library

- None

### Fixes

- Fix issue with heartbeat failing if any Cloud config var is not present - [#2190](https://github.com/PrefectHQ/prefect/issues/2190)
- Fix issue where `run cloud` CLI command would pull final state before last batch of logs - [#2192](https://github.com/PrefectHQ/prefect/pull/2192)
- Fix issue where the `S3ResultHandler` would attempt to access uninitialized attribute - [#2204](https://github.com/PrefectHQ/prefect/issues/2204)

### Deprecations

- None

### Breaking Changes

- Drop support for Python 3.5 - [#2191](https://github.com/PrefectHQ/prefect/pull/2191)
- Remove `Client.write_run_log` - [#2184](https://github.com/PrefectHQ/prefect/issues/2184)
- Remove `Client.deploy` and `flow.deploy` - [#2183](https://github.com/PrefectHQ/prefect/issues/2183)

### Contributors

- None

## 0.9.8

Released on Mar 18, 2020.

### Features

- None

### Enhancements

- Update Cloud config name for heartbeat settings - [#2081](https://github.com/PrefectHQ/prefect/pull/2081)
- Add examples to Interactive API Docs - [#2122](https://github.com/PrefectHQ/prefect/pull/2122)
- Allow users to skip Docker healthchecks - [#2150](https://github.com/PrefectHQ/prefect/pull/2150)
- Add exists, read, and write interfaces to Result [#2139](https://github.com/PrefectHQ/prefect/issues/2139)
- Add Cloud UI links to Slack Notifications - [#2112](https://github.com/PrefectHQ/prefect/issues/2112)

### Task Library

- None

### Fixes

- Fix S3ResultHandler use of a new boto3 session per thread - [#2108](https://github.com/PrefectHQ/prefect/issues/2108)
- Fix issue with stateful function reference deserialization logic mutating state - [#2159](https://github.com/PrefectHQ/prefect/pull/2159)
- Fix issue with `DateClock` serializer - [#2166](https://github.com/PrefectHQ/prefect/issues/2166)
- Fix issue with scheduling required parameters - [#2166](https://github.com/PrefectHQ/prefect/issues/2166)

### Deprecations

- Deprecate cache\_\* and result_handler options on Task and Flow objects [#2140](https://github.com/PrefectHQ/prefect/issues/2140)

### Breaking Changes

- None

### Contributors

- [alexisprince1994](https://github.com/alexisprince1994)

## 0.9.7 <Badge text="beta" type="success"/>

Released on Mar 4, 2020.

### Fixes

- Change `task.log_stdout` retrieval from task runner to `getattr` in order to preserve running flows of older 0.9.x versions - [#2120](https://github.com/PrefectHQ/prefect/pull/2120)

## 0.9.6 <Badge text="beta" type="success"/>

Released on Mar 4, 2020.

### Features

- Add new diagnostics utility to assist in troubleshooting issues - [#2062](https://github.com/PrefectHQ/prefect/pull/2062)
- Add a jira_notification state handler to create jira tickets for failed tasks or flows - [#1861](https://github.com/PrefectHQ/prefect/pull/1861)
- Add support for Python 3.8 - [#2080](https://github.com/PrefectHQ/prefect/pull/2080)

### Enhancements

- Add PIN 15 (skip refactor) - [#2070](https://github.com/PrefectHQ/prefect/issues/2070)
- Update docs and docstrings related to Result Handlers - [#1792](https://github.com/PrefectHQ/prefect/issues/1792)
- Add volume option to Docker Agent - [#2013](https://github.com/PrefectHQ/prefect/issues/2013)
- `DaskKubernetesEnvironment` now elevates important autoscaling logs as well as possible Kubernetes issues - [#2089](https://github.com/PrefectHQ/prefect/pull/2089)
- Add optional `scheduler_logs` kwarg to the`DaskKubernetesEnvironment` - [#2089](https://github.com/PrefectHQ/prefect/pull/2089)
- Add ERROR log if heartbeat process dies - [#2097](https://github.com/PrefectHQ/prefect/issues/2097)
- Enable stdout logging from inside a task with the kwarg `log_stdout=True` - [#2092](https://github.com/PrefectHQ/prefect/pull/2092)
- Direct links to Cloud flows and flow runs now shown on creation time - [#2109](https://github.com/PrefectHQ/prefect/pull/2109)
- Update docs related to using Context - [#2077](https://github.com/PrefectHQ/prefect/issues/2077)

### Task Library

- Fix expanding of `V1DeleteOptions` kwargs for Kubernetes tasks - [#2083](https://github.com/PrefectHQ/prefect/pull/2083)

### Fixes

- Fix `extra_loggers` config variable not being able to be set via environment variable - [#2089](https://github.com/PrefectHQ/prefect/pull/2089)
- Fix environments not passing down their `extra_loggers` to any created infrastructure - [#2089](https://github.com/PrefectHQ/prefect/pull/2089)
- Don't mutate data when serializing or deserializing - [#2098](https://github.com/PrefectHQ/prefect/issues/2098)

### Deprecations

- None

### Breaking Changes

- None

### Contributors

- [Romain Thalineau](https://github.com/romaintha)

## 0.9.5 <Badge text="beta" type="success"/>

Released on Feb 21, 2020.

### Features

- None

### Enhancements

- Better exception for unsubscriptable mapping arguments - [#1821](https://github.com/PrefectHQ/prefect/issues/1821)
- Upload package to PyPI on tag push to master - [#2030](https://github.com/PrefectHQ/prefect/issues/2030)
- Add DaskGateway tip to docs - [#1959](https://github.com/PrefectHQ/prefect/issues/1959)
- Improve package import time - [#2046](https://github.com/PrefectHQ/prefect/issues/2046)

### Task Library

- Fix `V1DeleteOptions` call for Kubernetes tasks - [#2050](https://github.com/PrefectHQ/prefect/pull/2050)
- Add kwargs to `V1DeleteOptions` for Kubernetes tasks - [#2051](https://github.com/PrefectHQ/prefect/pull/2051)

### Fixes

- Ensure microseconds are respected on `start_date` provided to CronClock - [#2031](https://github.com/PrefectHQ/prefect/pull/2031)
- Fix duplicate Client connections when using `--logs` flag from `run cloud` CLI command - [#2056](https://github.com/PrefectHQ/prefect/pull/2056)

### Deprecations

- None

### Breaking Changes

- None

### Contributors

- [Romain Thalineau](https://github.com/romaintha)

## 0.9.4 <Badge text="beta" type="success"/>

Released on Feb 14, 2020.

### Features

- None

### Enhancements

- Add incremental tutorial - [#1953](https://github.com/PrefectHQ/prefect/issues/1953)
- Improve error handling for unsupported callables - [#1993](https://github.com/PrefectHQ/prefect/pull/1993)
- Accept additional `boto3` client parameters in S3 storage - [#2000](https://github.com/PrefectHQ/prefect/pull/2000)
- Add optional `version_group_id` kwarg to `create_flow_run` for a stable API for flow runs - [#1987](https://github.com/PrefectHQ/prefect/issues/1987)
- Add `extra_loggers` logging configuration for non-Prefect logs in stdout and cloud - [#2010](https://github.com/PrefectHQ/prefect/pull/2010)

### Task Library

- None

### Fixes

- Ensure `ifelse` casts its condition to `bool` prior to evaluation - [#1991](https://github.com/PrefectHQ/prefect/pull/1991)
- Do not perform `ast.literal_eval` on cpu and memory task_definition kwargs for Fargate Agent - [#2010](https://github.com/PrefectHQ/prefect/pull/2010)
- Fix new agent processing with Threadpool causing problem for Fargate Agent with task revisions enabled - [#2022](https://github.com/PrefectHQ/prefect/pull/2022)

### Deprecations

- None

### Breaking Changes

- Remove Airflow Tasks - [#1992](https://github.com/PrefectHQ/prefect/pull/1992)

### Contributors

- [Giorgio Pellero](https://github.com/trapped)
- [Braun Reyes](https://github.com/braunreyes)

## 0.9.3 <Badge text="beta" type="success"/>

Released on Feb 05, 2020.

### Features

- None

### Enhancements

- Improve heartbeat functionality to be robust across platforms - [#1973](https://github.com/PrefectHQ/prefect/pull/1973)
- Run storage healthchecks on other options besides Docker - [1963](https://github.com/PrefectHQ/prefect/pull/1963)
- Cloud logger now attempts to elevate logger errors to flow run logs - [#1961](https://github.com/PrefectHQ/prefect/pull/1961)
- Attach Flow and Task attributes to LogRecords - [#1938](https://github.com/PrefectHQ/prefect/issues/1938)

### Task Library

- None

### Fixes

- Fix uncaught Fargate Agent kwarg parse SyntaxError from `literal_eval` - [#1968](https://github.com/PrefectHQ/prefect/pull/1968)
- Fix FargateTaskEnvironment passing empty auth token to run task - [#1976](https://github.com/PrefectHQ/prefect/pull/1976)
- Fix imagePullSecrets not being automatically passed to jobs created by Kubernetes Agent - [#1982](https://github.com/PrefectHQ/prefect/pull/1982)

### Deprecations

- None

### Breaking Changes

- Remove cancellation hooks - [#1973](https://github.com/PrefectHQ/prefect/pull/1973)

### Contributors

- None

## 0.9.2 <Badge text="beta" type="success"/>

Released on Jan 30, 2020.

### Features

- Allow for parameter defaults to vary based on clock - [#1946](https://github.com/PrefectHQ/prefect/pull/1946)

### Enhancements

- More graceful handling of Agents competing for work - [#1956](https://github.com/PrefectHQ/prefect/issues/1956)

### Task Library

- None

### Fixes

- Eliminated possible duplicate flow run issue in all agents - [#1956](https://github.com/PrefectHQ/prefect/issues/1956)

### Deprecations

- None

### Breaking Changes

- None

### Contributors

- None

## 0.9.1 <Badge text="beta" type="success"/>

Released on Jan 24, 2020.

### Features

- None

### Enhancements

- Docker daemon reconnect attempts + exit on heartbeat failure -[#1918](https://github.com/PrefectHQ/prefect/pull/1918)
- More responsive agent shutdown - [#1921](https://github.com/PrefectHQ/prefect/pull/1921)
- Background all agent flow deployment attempts - [#1928](https://github.com/PrefectHQ/prefect/pull/1928)
- Add show_flow_logs to Docker agent [#1929](https://github.com/PrefectHQ/prefect/issues/1929)
- Add per-task checkpointing opt-out - [#1933](https://github.com/PrefectHQ/prefect/pull/1933)
- The Task 'checkpoint' kwarg will no longer be deprecated to allow opt-out - [#1933](https://github.com/PrefectHQ/prefect/pull/1933)

### Task Library

- None

### Fixes

- Fix the Fargate Agent not parsing kwargs as literals - [#1926](https://github.com/PrefectHQ/prefect/pull/1926)
- Fix issue with result handler default persisting from initialization - [#1936](https://github.com/PrefectHQ/prefect/issues/1936)

### Deprecations

- None

### Breaking Changes

- None

### Contributors

- None

## 0.9.0 <Badge text="beta" type="success"/>

Released on Jan 15, 2020.

### Features

- Added the ability to leverage native ECS task definition revisions for flow versions in Fargate agent - [#1870](https://github.com/PrefectHQ/prefect/pull/1870)
- Added the ability to pull in kwargs per flow version from S3 on flow submission in Fargate agent - [#1870](https://github.com/PrefectHQ/prefect/pull/1870)
- Add sensible default result handlers to non-Docker storage options - [#1888](https://github.com/PrefectHQ/prefect/issues/1888)

### Enhancements

- Allow for task looping to beyond Python's maximum recursion depth - [#1862](https://github.com/PrefectHQ/prefect/pull/1862)
- Prevent duplication of stdout logs from multiple instantiated agents - [#1866](https://github.com/PrefectHQ/prefect/pull/1866)
- Allow intervals less than 60 seconds in `IntervalClock`s - [#1880](https://github.com/PrefectHQ/prefect/pull/1880)
- Introduce new `Secret.exists` method for checking whether a Secret is available - [#1882](https://github.com/PrefectHQ/prefect/pull/1882)
- Introduce new `-e` CLI options on agent start commands to allow passing environment variables to flow runs - [#1878](https://github.com/PrefectHQ/prefect/issues/1878)
- Stop persisting `None` when calling result handlers - [#1894](https://github.com/PrefectHQ/prefect/pull/1894)
- Change Cancelled state to indicate Finished instead of Failed - [#1903](https://github.com/PrefectHQ/prefect/pull/1903)
- All States now store `cached_inputs` for easier recovery from failure - [#1898](https://github.com/PrefectHQ/prefect/issues/1898)
- Always checkpoint tasks which have result handlers - [#1898](https://github.com/PrefectHQ/prefect/issues/1898)

### Task Library

- Remove implicit requirement that Google Tasks use Prefect Cloud Secrets - [#1882](https://github.com/PrefectHQ/prefect/pull/1882)

### Fixes

- Enforce provision of `max_retries` if specifying `retry_delay` for a `Task` - [#1875](https://github.com/PrefectHQ/prefect/pull/1875)
- Fix issue with reduce tasks in `flow.visualize()` - [#1793](https://github.com/PrefectHQ/prefect/issues/1793)

### Deprecations

- The checkpointing kwarg will be removed from Tasks as it is now a default behavior - [#1898](https://github.com/PrefectHQ/prefect/issues/1898)

### Breaking Changes

- Remove default value for `aws_credentials_secret` on all S3 hooks - [#1886](https://github.com/PrefectHQ/prefect/issues/1886)
- Remove `config.engine.result_handler` section of Prefect config - [#1888](https://github.com/PrefectHQ/prefect/issues/1888)
- Remove default value for `credentials_secret` on `GCSResultHandler` - [#1888](https://github.com/PrefectHQ/prefect/issues/1888)
- Remove default value for `azure_credentials_secret` on `AzureResultHandler` - [#1888](https://github.com/PrefectHQ/prefect/issues/1888)

### Contributors

- [Daryll Strauss](daryll.strauss@gmail.com)
- [Braun Reyes](https://github.com/braunreyes)

## 0.8.1 <Badge text="beta" type="success"/>

Released on Dec 17, 2019.

### Features

- None

### Enhancements

- Enhanced treatment of nested and ordered constant values - [#1829](https://github.com/PrefectHQ/prefect/pull/1829)
- Add `on_datetime`, `on_date`, and `at_time` filters - [#1837](https://github.com/PrefectHQ/prefect/pull/1837)
- Add `--latest` flag for Kubernetes Agent install CLI command - [#1842](https://github.com/PrefectHQ/prefect/pull/1842)
- Add `--no-cloud-logs` flag for all agents to optionally opt-out of logs being sent to Prefect Cloud - [#1843](https://github.com/PrefectHQ/prefect/pull/1843)
- Agents mark Flow Runs as `Failed` if a deployment error occurs - [#1848](https://github.com/PrefectHQ/prefect/pull/1848)
- `Submitted` states from Agents include deployment identifier information - [#1848](https://github.com/PrefectHQ/prefect/pull/1848)
- Update heartbeats to respect Cloud flow settings - [#1851](https://github.com/PrefectHQ/prefect/pull/1851)
- Add flow run name to `prefect.context` - [#1855](https://github.com/PrefectHQ/prefect/pull/1855)
- Add `--namespace` option for Kubernetes Agent start CLI command - [#1859](https://github.com/PrefectHQ/prefect/pull/1859)
- Add Prefect job resource configuration for Kubernetes Agent - [#1859](https://github.com/PrefectHQ/prefect/pull/1859)

### Task Library

- Add task for scheduling a flow run - [#1871](https://github.com/PrefectHQ/prefect/pull/1871)

### Fixes

- Fix Agent deployment errors interrupting full list of found Flow Runs - [#1848](https://github.com/PrefectHQ/prefect/pull/1848)
- Fix issue with a single bad log preventing all logs from being sent to Cloud - [#1845](https://github.com/PrefectHQ/prefect/pull/1845)
- Fix Kubernetes Agent passing empty default namespace - [#1839](https://github.com/PrefectHQ/prefect/pull/1839)

### Deprecations

- None

### Breaking Changes

- None

### Contributors

- None

## 0.8.0 <Badge text="beta" type="success"/>

Released on Dec 11, 2019.

### Features

- Added new Local Agent to run Flows from Local Storage, S3 Storage, and GCS Storage - [#1819](https://github.com/PrefectHQ/prefect/pull/1819)
- Added Azure Blob Storage for Flows - [#1831](https://github.com/PrefectHQ/prefect/pull/1831)
- Added GCS Storage for Flows - [#1809](https://github.com/PrefectHQ/prefect/pull/1809)
- Added S3 Storage for Flows - [#1753](https://github.com/PrefectHQ/prefect/pull/1753)

### Enhancements

- Add `--rbac` flag to `prefect agent install` for Kubernetes Agent - [#1822](https://github.com/PrefectHQ/prefect/pull/1822)
- Add `prefect agent install` option to output `supervisord.conf` file for Local Agent - [#1819](https://github.com/PrefectHQ/prefect/pull/1819)
- Add convenience `parents()` and `children()` classmethods to all State objects for navigating the hierarchy - [#1784](https://github.com/PrefectHQ/prefect/pull/1784)
- Add new `not_all_skipped` trigger and set it as the default for merge tasks - [#1768](https://github.com/PrefectHQ/prefect/issues/1768)

### Task Library

- Azure Blob tasks now use newer `BlockBlobService` with connection string authentication - [#1831](https://github.com/PrefectHQ/prefect/pull/1831)

### Fixes

- Fix issue with `flow.visualize()` for mapped tasks which are skipped - [#1765](https://github.com/PrefectHQ/prefect/issues/1765)
- Fix issue with timeouts only being softly enforced - [#1145](https://github.com/PrefectHQ/prefect/issues/1145), [#1686](https://github.com/PrefectHQ/prefect/issues/1686)
- Log agent errors using `write_run_logs` instead of the deprecated `write_run_log` - [#1791](https://github.com/PrefectHQ/prefect/pull/1791)
- Fix issue with `flow.update()` not transferring constants - [#1785](https://github.com/PrefectHQ/prefect/pull/1785)

### Deprecations

- `flow.deploy` is deprecated in favor of `flow.register` - [#1819](https://github.com/PrefectHQ/prefect/pull/1819)

### Breaking Changes

- Default Flow storage is now `Local` instead of `Docker` - [#1819](https://github.com/PrefectHQ/prefect/pull/1819)
- Docker based `LocalAgent` is renamed `DockerAgent` - [#1819](https://github.com/PrefectHQ/prefect/pull/1819)
- `prefect agent start` now defaults to new `LocalAgent` - [#1819](https://github.com/PrefectHQ/prefect/pull/1819)

### Contributors

- None

## 0.7.3 <Badge text="beta" type="success"/>

Released on Nov 26, 2019.

### Features

- Add graceful cancellation hooks to Flow and Task runners - [#1758](https://github.com/PrefectHQ/prefect/pull/1758)

### Enhancements

- Add option to specify a run name for `cloud run` CLI command - [#1756](https://github.com/PrefectHQ/prefect/pull/1756)
- Add `work_stealing` option to `DaskKubernetesEnvironment` - [#1760](https://github.com/PrefectHQ/prefect/pull/1760)
- Improve heartbeat thread management - [#1770](https://github.com/PrefectHQ/prefect/pull/1770)
- Add unique scheduler Job name to `DaskKubernetesEnvironment` - [#1772](https://github.com/PrefectHQ/prefect/pull/1772)
- Add informative error when trying to map with the `LocalDaskExecutor` using processes - [#1777](https://github.com/PrefectHQ/prefect/pull/1777)

### Task Library

- None

### Fixes

- Fix issue with heartbeat thread deadlocking dask execution when using a `worker_client` - [#1750](https://github.com/PrefectHQ/prefect/pull/1750)
- Fix issue with Environments not calling `run_flow` on Environment stored on Flow object - [#1752](https://github.com/PrefectHQ/prefect/pull/1752)
- Fix issue with Docker build context when providing custom docker files - [#1762](https://github.com/PrefectHQ/prefect/pull/1762)

### Deprecations

- None

### Breaking Changes

- None

### Contributors

- None

## 0.7.2 <Badge text="beta" type="success"/>

Released on Nov 15, 2019.

### Features

- Allow users to provide a custom version group ID for controlling Cloud versioning - [#1665](https://github.com/PrefectHQ/prefect/issues/1665)
- Stop autogenerating constant tasks - [#1730](https://github.com/PrefectHQ/prefect/pull/1730)

### Enhancements

- Raise an informative error when context objects are pickled - [#1710](https://github.com/PrefectHQ/prefect/issues/1710)
- Add an option to pass in `run_name` to a flow run to override the auto-generated names when calling `create_flow_run` [#1661](https://github.com/PrefectHQ/cloud/pull/1661)
- Add informative logs in the event that a heartbeat thread dies - [#1721](https://github.com/PrefectHQ/prefect/pull/1721)
- Loosen Job spec requirements for `KubernetesJobEnvironment` - [#1713](https://github.com/PrefectHQ/prefect/pull/1713)
- Loosen `containerDefinitions` requirements for `FargateTaskEnvironment` - [#1713](https://github.com/PrefectHQ/prefect/pull/1713)
- Local Docker agent proactively fails flow runs if image cannot be pulled - [#1395](https://github.com/PrefectHQ/prefect/issues/1395)
- Add graceful keyboard interrupt shutdown for all agents - [#1731](https://github.com/PrefectHQ/prefect/pull/1731)
- `agent start` CLI command now allows for Agent kwargs - [#1737](https://github.com/PrefectHQ/prefect/pull/1737)
- Add users to specify a custom Dockerfile for Docker storage - [#1738](https://github.com/PrefectHQ/prefect/pull/1738)
- Expose `labels` kwarg in `flow.deploy` for convenient labeling of Flows - [#1742](https://github.com/PrefectHQ/prefect/pull/1742)

### Task Library

- None

### Fixes

- `FargateTaskEnvironment` now uses provided `family` for task definition naming - [#1713](https://github.com/PrefectHQ/prefect/pull/1713)
- Fix executor initialization missing `self` in `KubernetesJobEnvironment` - [#1713](https://github.com/PrefectHQ/prefect/pull/1713)
- Fix `identifier_label` not being generated on each run for Kubernetes based environments - [#1718](https://github.com/PrefectHQ/prefect/pull/1718)
- Fix issue where users could not override their user config path when deploying Docker to Cloud - [#1719](https://github.com/PrefectHQ/prefect/pull/1719)
- Respect order of inputs in merge - [#1736](https://github.com/~/1736)

### Deprecations

- None

### Breaking Changes

- None

### Contributors

- [Brett Naul](https://github.com/bnaul)

## 0.7.1 <Badge text="beta" type="success"/>

Released on Nov 5, 2019

### Features

- None

### Enhancements

- Add a `save`/`load` interface to Flows - [#1685](https://github.com/PrefectHQ/prefect/pull/1685), [#1695](https://github.com/PrefectHQ/prefect/pull/1695)
- Add option to specify `aws_session_token` for the `FargateTaskEnvironment` - [#1688](https://github.com/PrefectHQ/prefect/pull/1688)
- Add `EnvVarSecrets` for loading sensitive information from environment variables - [#1683](https://github.com/PrefectHQ/prefect/pull/1683)
- Add an informative version header to all Cloud client requests - [#1690](https://github.com/PrefectHQ/prefect/pull/1690)
- Auto-label Flow environments when using Local storage - [#1696](https://github.com/PrefectHQ/prefect/pull/1696)
- Batch upload logs to Cloud in a background thread for improved performance - [#1691](https://github.com/PrefectHQ/prefect/pull/1691)
- Include agent labels within each flow's configuration environment - [#1671](https://github.com/PrefectHQ/prefect/issues/1671)

### Task Library

- None

### Fixes

- Fix Fargate Agent access defaults and environment variable support - [#1687](https://github.com/PrefectHQ/prefect/pull/1687)
- Removed default python version for docker builds - [#1705](https://github.com/PrefectHQ/prefect/pull/1705)
- Attempt to install prefect in any docker image (if it is not already installed) - [#1704](https://github.com/PrefectHQ/prefect/pull/1704)
- Kubernetes Agent deployment yaml now respects new `prefecthq/prefect` image tagging convention - [#1707](https://github.com/PrefectHQ/prefect/pull/1707)

### Deprecations

- None

### Breaking Changes

- None

### Contributors

- None

## 0.7.0 To Affinity and Beyond <Badge text="beta" type="success"/>

Released October 29, 2019

### Features

- Flow Affinity: Environments and Agents now support labeling for execution specification - [#1651](https://github.com/PrefectHQ/prefect/pull/1651)
- Add new Secret Tasks for a pluggable and reusable Secrets API - [#1346](https://github.com/PrefectHQ/prefect/issues/1346), [#1587](https://github.com/PrefectHQ/prefect/issues/1587)

### Enhancements

- Add the ability to delete task tag limits using the client - [#1622](https://github.com/PrefectHQ/prefect/pull/1622)
- Adds an "Ask for help" button with a link to the prefect.io support page - [#1637](https://github.com/PrefectHQ/prefect/pull/1637)
- Reduces the size of the `prefecthq/prefect` Docker image by ~400MB, which is now the base Docker image used in Flows - [#1648](https://github.com/PrefectHQ/prefect/pull/1648)
- Add a new healthcheck for environment dependencies - [#1653](https://github.com/PrefectHQ/prefect/pull/1653)
- Add default 30 second timeout to Client requests - [#1672](https://github.com/PrefectHQ/prefect/pull/1672)

### Task Library

- Add new Secret Tasks for a pluggable and reusable Secrets API - [#1346](https://github.com/PrefectHQ/prefect/issues/1346), [#1587](https://github.com/PrefectHQ/prefect/issues/1587)
- Add support for directly passing credentials to task library tasks, instead of passing secret names - [#1667](https://github.com/PrefectHQ/prefect/pull/1673)

### Fixes

- Fix defaults for unspecified ARNs in the Fargate Agent - [#1634](https://github.com/PrefectHQ/prefect/pull/1634)
- Fix ShellTask return value on empty stdout - [#1632](https://github.com/PrefectHQ/prefect/pull/1632)
- Fix issue with some Cloud Secrets not being converted from strings - [#1655](https://github.com/PrefectHQ/prefect/pull/1655)
- Fix issue with Agent logging config setting not working - [#1657](https://github.com/PrefectHQ/prefect/pull/1657)
- Fix issue with SnowflakeQuery tasks not working - [#1663](https://github.com/PrefectHQ/prefect/pull/1663)

### Deprecations

- Tasks that accepted the name of a secret (often `credentials_secret`) will raise a deprecation warning - [#1667](https://github.com/PrefectHQ/prefect/pull/1673)

### Breaking Changes

- Fargate Agent now takes in all boto3 camel case arguments instead of specific snake case options - [#1649](https://github.com/PrefectHQ/prefect/pull/1649)
- `kubernetes` is no longer installed by default in deployed flow images - [#1653](https://github.com/PrefectHQ/prefect/pull/1653)
- Tasks that accepted the name of a secret (often `credentials_secret`) no longer have a default value for that argument, as it has been deprecated - [#1667](https://github.com/PrefectHQ/prefect/pull/1673)

### Contributors

- [Tobias Schmidt](https://github.com/royalts)

## 0.6.7 Oh Six Seven <Badge text="beta" type="success"/>

Released October 16, 2019

### Features

- Environments now allow for optional `on_start` and `on_exit` callbacks - [#1610](https://github.com/PrefectHQ/prefect/pull/1610)

### Enhancements

- Raise more informative error when calling `flow.visualize()` if Graphviz executable not installed - [#1602](https://github.com/PrefectHQ/prefect/pull/1602)
- Allow authentication to Azure Blob Storage with SAS token - [#1600](https://github.com/PrefectHQ/prefect/pull/1600)
- Additional debug logs to `Docker Container` and `Docker Image` tasks - [#920](https://github.com/PrefectHQ/prefect/issues/920)
- Changes to Fargate agent to support temporary credentials and IAM role based credentials within AWS compute such as a container or ec2 instance. [#1607](https://github.com/PrefectHQ/prefect/pull/1607)
- Local Secrets set through environment variable now retain their casing - [#1601](https://github.com/PrefectHQ/prefect/issues/1601)
- Agents can accept an optional `name` for logging and debugging - [#1612](https://github.com/PrefectHQ/prefect/pull/1612)
- Added AWS configuration options for Fargate Agent (task_role_arn, execution_role_arn) - [#1614](https://github.com/PrefectHQ/prefect/pull/1614)
- Change EmailTask to accept SMTP server settings as well as an email_from kwarg - [#1619](https://github.com/PrefectHQ/prefect/pull/1619)
- Add the ability to delete task tag limits using the client - [#1622](https://github.com/PrefectHQ/prefect/pull/1622)

### Task Library

- Add `return_all` kwarg to `ShellTask` for optionally returning all lines of stdout - [#1598](https://github.com/PrefectHQ/prefect/pull/1598)
- Add `CosmosDBCreateItem`, `CosmosDBReadItems`, `CosmosDBQueryItems` and for interacting with data stored on Azure Cosmos DB - [#1617](https://github.com/PrefectHQ/prefect/pull/1617)

### Fixes

- Fix issue with running local Flow without a schedule containing cached tasks - [#1599](https://github.com/PrefectHQ/prefect/pull/1599)
- Remove blank string for `task_run_id` in k8s resource manager - [#1604](https://github.com/PrefectHQ/prefect/pull/1604)
- Fix issue with merge task not working for pandas dataframes and numpy arrays - [#1609](https://github.com/PrefectHQ/prefect/pull/1609)

### Deprecations

- None

### Breaking Changes

- Local Secrets set through environment variable now retain their casing - [#1601](https://github.com/PrefectHQ/prefect/issues/1601)

### Contributors

- [Mark McDonald](https://github.com/mhmcdonal)
- [Sherman K](https://github.com/shrmnk)

## 0.6.6 Wait For It <Badge text="beta" type="success"/>

Released October 3, 2019

### Features

- Added `KubernetesJobEnvironment` - [#1548](https://github.com/PrefectHQ/prefect/pull/1548)
- Add ability to enforce Task concurrency limits by tag in Prefect Cloud - [#1570](https://github.com/PrefectHQ/prefect/pull/1570)
- Added `FargateTaskEnvironment` - [#1592](https://github.com/PrefectHQ/prefect/pull/1592)

### Enhancements

- Allow the `Client` to more gracefully handle failed login attempts on initialization - [#1535](https://github.com/PrefectHQ/prefect/pull/1535)
- Replace `DotDict` with `box.Box` - [#1518](https://github.com/PrefectHQ/prefect/pull/1518)
- Store `cached_inputs` on Failed states and call their result handlers if they were provided - [#1557](https://github.com/PrefectHQ/prefect/pull/1557)
- `raise_on_exception` no longer raises for Prefect Signals, as these are typically intentional / for control flow - [#1562](https://github.com/PrefectHQ/prefect/pull/1562)
- `run cloud` CLI command takes in optional `--parameters` as a file path pointing to a JSON file - [#1582](https://github.com/PrefectHQ/prefect/pull/1582)
- Always consider `Constant` tasks successful and unpack them immediately instead of submitting them for execution - [#1527](https://github.com/PrefectHQ/prefect/issues/1527)

### Task Library

- Add `BlobStorageDownload` and `BlobStorageUpload` for interacting with data stored on Azure Blob Storage - [#1538](https://github.com/PrefectHQ/prefect/pull/1538)
- Loosen Kubernetes Tasks' requirement of an API secret key - [#1559](https://github.com/PrefectHQ/prefect/pull/1559)
- Add tasks for working in Azure Machine Learning Serviec with Datastores and Datasets - [#1590](https://github.com/PrefectHQ/prefect/pull/1590)

### Fixes

- Fix issue with certain Pause / Resume / Retry pipelines retrying indefinitely - [#1177](https://github.com/PrefectHQ/prefect/issues/1177)
- Kubernetes Agent deployment YAML generation defaults to local Prefect version - [#1573](https://github.com/PrefectHQ/prefect/pull/1573)
- Fix issue with custom result handlers not working when called in `cached_inputs` - [#1585](https://github.com/PrefectHQ/prefect/pull/1585)

### Deprecations

- None

### Breaking Changes

- None

### Contributors

- [Fredrik Sannholm](https://github.com/frsann)

## 0.6.5 Agents of Environmental Change <Badge text="beta" type="success"/>

Released September 20, 2019

### Features

- Added Fargate agent - [#1521](https://github.com/PrefectHQ/prefect/pull/1521)
- Custom user-written environments can be deployed to Prefect Cloud - [#1534](https://github.com/PrefectHQ/prefect/pull/1534), [#1537](https://github.com/PrefectHQ/prefect/pull/1537)

### Enhancements

- Allow for Agents to correctly run in environments with differently calibrated clocks - [#1402](https://github.com/PrefectHQ/prefect/issues/1402)
- Refactor `RemoteEnvironment` to utilize the `get_flow` storage interface - [#1476](https://github.com/PrefectHQ/prefect/issues/1476)
- Ensure Task logger is available in context throughout every pipeline step of the run - [#1509](https://github.com/PrefectHQ/prefect/issues/1509)
- Skip Docker registry pushing and pulling on empty `registry_url` attribute - [#1525](https://github.com/PrefectHQ/prefect/pull/1525)
- Agents now log platform errors to flow runs which cannot deploy - [#1528](https://github.com/PrefectHQ/prefect/pull/1528)
- Updating `ShellTask` to work more like Airflow Bash Operator for streaming logs and returning values - [#1451](https://github.com/PrefectHQ/prefect/pull/1451)
- Agents now have a verbose/debug logging option for granular output - [#1532](https://github.com/PrefectHQ/prefect/pull/1532)
- `DaskKubernetesEnvironment` now allows for custom scheduler and worker specs - [#1543](https://github.com/PrefectHQ/prefect/pull/1534), [#1537](https://github.com/PrefectHQ/prefect/pull/1537)

### Task Library

- None

### Fixes

- Fix map error by removing `imagePullSecrets` from Kubernetes Agent install if not provided - [#1524](https://github.com/PrefectHQ/prefect/pull/1524)
- Fix issue with two INFO logs not being associated with the Task Run in Cloud - [#1526](https://github.com/PrefectHQ/prefect/pull/1526)
- `execute` CLI command can now load custom environments off of the flow object - [#1534](https://github.com/PrefectHQ/prefect/pull/1534)

### Deprecations

- None

### Breaking Changes

- Update `ShellTask` to return only the last line of stdout, as a string - [#1451](https://github.com/PrefectHQ/prefect/pull/1451)

### Contributors

- [Braun Reyes](https://github.com/braunreyes)

## 0.6.4 I installed Docker on a Windows machine and all I got was this release <Badge text="beta" type="success"/>

Released September 10, 2019

### Features

- Improve Windows compatibility for local development and deploying to Prefect Cloud - [#1441](https://github.com/PrefectHQ/prefect/pull/1441), [#1456](https://github.com/PrefectHQ/prefect/pull/1456), [#1465](https://github.com/PrefectHQ/prefect/pull/1465), [#1466](https://github.com/PrefectHQ/prefect/pull/1466)

### Enhancements

- Add OS platform check to Local Agent for running on Windows machines - [#1441](https://github.com/PrefectHQ/prefect/pull/1441)
- Add `--base-url` argument for Docker daemons to `agent start` CLI command - [#1441](https://github.com/PrefectHQ/prefect/pull/1441)
- Add environment labels for organizing / tagging different Flow execution environments - [#1438](https://github.com/PrefectHQ/prefect/issues/1438)
- Use `-U` option when installing `prefect` in Docker containers to override base image version - [#1461](https://github.com/PrefectHQ/prefect/pull/1461)
- Remove restriction that prevented `DotDict` classes from having keys that shadowed dict methods - [#1462](https://github.com/PrefectHQ/prefect/pull/1462)
- Added livenessProbe to Kubernetes Agent - [#1474](https://github.com/PrefectHQ/prefect/pull/1474)
- Ensure external Dask Clusters do not require Prefect Cloud environment variables to run Cloud flows - [#1481](https://github.com/PrefectHQ/prefect/pull/1481)

### Task Library

- None

### Fixes

- Fix incorrect import in `DaskKubernetesEnvironment` job template - [#1458](https://github.com/PrefectHQ/prefect/pull/1458)
- Raise error on Agents started without an appropriate API token - [#1459](https://github.com/PrefectHQ/prefect/pull/1459)
- Fix bug when calling `as_nested_dict` on `DotDicts` with an `items` key - [#1462](https://github.com/PrefectHQ/prefect/pull/1462)
- Fix `--resource-manager` flag on agent install invalidating `imagePullSecrets` - [#1469](https://github.com/PrefectHQ/prefect/pull/1469)
- Fix issue with user-written result handlers in Prefect Cloud preventing some states from being set - [#1480](https://github.com/PrefectHQ/prefect/pull/1480)

### Deprecations

- None

### Breaking Changes

- None

### Contributors

- [Joe Schmid](https://github.com/joeschmid)
- [Brett Naul](https://github.com/bnaul)

## 0.6.3 Retry Release <Badge text="beta" type="success"/>

Released August 30, 2019

Maintenance release.

### Fixes

- Fix issue with reduced mapped tasks not respecting retries - [#1436](https://github.com/PrefectHQ/prefect/issues/1436)

## 0.6.2 Onboards and Upwards <Badge text="beta" type="success"/>

Released August 30, 2019

### Features

- Added Local, Kubernetes, and Nomad agents - [#1341](https://github.com/PrefectHQ/prefect/pull/1341)
- Add the ability for Tasks to sequentially loop - [#1356](https://github.com/PrefectHQ/prefect/pull/1356)

### Enhancements

- Adds a copy to clipboard button for codeblocks - [#213](https://github.com/prefecthq/prefect/issues/213)
- Updates Vuepress to v1.0.3 - [#770](https://github.com/prefecthq/prefect/issues/770)
- Introduce configurable default for storage class on Flows - [#1044](https://github.com/PrefectHQ/prefect/issues/1044)
- Allow for min and max workers to be specified in `DaskKubernetesEnvironment` - [#1338](https://github.com/PrefectHQ/prefect/pulls/1338)
- Use task and flow names for corresponding logger names for better organization - [#1355](https://github.com/PrefectHQ/prefect/pull/1355)
- `Paused` states subclass `Scheduled` and can have predefined expirations - [#1375](https://github.com/PrefectHQ/prefect/pull/1375)
- Introduce new Flow health checks prior to Cloud deployment - [#1372](https://github.com/PrefectHQ/prefect/issues/1372)
- Improve logging functionality to include tracebacks - [#1374](https://github.com/PrefectHQ/prefect/issues/1374)
- Improve CLI user experience while working with Cloud - [#1384](https://github.com/PrefectHQ/prefect/pull/1384/)
- Users can now create projects from the CLI - [#1388](https://github.com/PrefectHQ/prefect/pull/1388)
- Add a health check to confirm that serialized flows are valid prior to Cloud deploy - [#1397](https://github.com/PrefectHQ/prefect/pull/1397)
- Add `task_slug`, `flow_id`, and `flow_run_id` to context - [#1405](https://github.com/PrefectHQ/prefect/pull/1405)
- Support persistent `scheduled_start_time` for scheduled flow runs when run locally with `flow.run()` - [#1418](https://github.com/PrefectHQ/prefect/pull/1418), [#1429](https://github.com/PrefectHQ/prefect/pull/1429)
- Add `task_args` to `Task.map` - [#1390](https://github.com/PrefectHQ/prefect/issues/1390)
- Add auth flows for `USER`-scoped Cloud API tokens - [#1423](https://github.com/PrefectHQ/prefect/pull/1423)
- Add `AzureResultHandler` for handling results to / from Azure Blob storage containers - [#1421](https://github.com/PrefectHQ/prefect/pull/1421)
- Add new configurable `LocalDaskExecutor` - [#1336](https://github.com/PrefectHQ/prefect/issues/1336)
- Add CLI commands for working with Prefect Cloud auth - [#1431](https://github.com/PrefectHQ/prefect/pull/1431)

### Task Library

- Add new `SnowflakeQuery` task for using snowflake data warehouse - [#1113](https://github.com/PrefectHQ/prefect/issues/1113)

### Fixes

- Fix issue with Docker storage not respecting user-provided image names - [#1335](https://github.com/PrefectHQ/prefect/pull/1335)
- Fix issue with local retries in Cloud not always running in-process - [#1348](https://github.com/PrefectHQ/prefect/pull/1348)

### Deprecations

- Rename `SynchronousExecutor` as `LocalDaskExecutor` - [#1434](https://github.com/PrefectHQ/prefect/pull/1434)

### Breaking Changes

- Rename `CloudEnvironment` to `DaskKubernetesEnvironment` - [#1250](https://github.com/PrefectHQ/prefect/issues/1250)
- Remove unused `queue` method from all executors - [#1434](https://github.com/PrefectHQ/prefect/pull/1434)

### Contributors

- [Alex Kravetz](http://github.com/akravetz)

## 0.6.1 Prefect Timing <Badge text="beta" type="success"/>

Released August 8, 2019

### Features

- Introduce new `flows.checkpointing` configuration setting for checkpointing Tasks in local execution - [#1283](https://github.com/PrefectHQ/prefect/pull/1283)
- Introduce new, flexible `Schedule` objects - [#1320](https://github.com/PrefectHQ/prefect/pull/1320)

### Enhancements

- Allow passing of custom headers in `Client` calls - [#1255](https://github.com/PrefectHQ/prefect/pull/1255)
- Autogenerate informative names and tags for Docker images built for Flow storage - [#1237](https://github.com/PrefectHQ/prefect/issues/1237)
- Allow mixed-case configuration keys (environment variables are interpolated as lowercase) - [#1288](https://github.com/PrefectHQ/prefect/issues/1288)
- Ensure state handler errors are logged informatively - [#1326](https://github.com/PrefectHQ/prefect/issues/1326)

### Task Library

- Add `BigQueryLoadGoogleCloudStorage` task for loading data into BigQuery from Google Cloud Storage [#1317](https://github.com/PrefectHQ/prefect/pull/1317)

### Fixes

- Fix issue with logs not always arriving in long-standing Dask clusters - [#1244](https://github.com/PrefectHQ/prefect/pull/1244)
- Fix issue with `BuildImage` docker task not actually running to completion - [#1243](https://github.com/PrefectHQ/prefect/issues/1243)
- Fix `run --logs` CLI command not exiting on flow run finished state - [#1319](https://github.com/PrefectHQ/prefect/pull/1319)

### Deprecations

- `OneTimeSchedule` and `UnionSchedule` are deprecated, but remain callable as convenience functions - [#1320](https://github.com/PrefectHQ/prefect/pull/1320)
- Old-style schedules can be deserialized as new-style schedules, but support will eventually be dropped - [#1320](https://github.com/PrefectHQ/prefect/pull/1320)

### Breaking Changes

- `prefect.Client.graphql()` and `prefect.Client.post()` now use an explicit keyword, not `**kwargs`, for variables or parameters - [#1259](https://github.com/PrefectHQ/prefect/pull/1259)
- `auth add` CLI command replaced with `auth login` - [#1319](https://github.com/PrefectHQ/prefect/pull/1319)

### Contributors

- None

## 0.6.0 Cloud Ready <Badge text="beta" type="success"/>

Released July 16, 2019

### Features

- Add the Prefect CLI for working with core objects both locally and in cloud - [#1059](https://github.com/PrefectHQ/prefect/pull/1059)
- Add RemoteEnvironment for simple executor based executions - [#1215](https://github.com/PrefectHQ/prefect/pull/1215)
- Add the ability to share caches across Tasks and Flows - [#1222](https://github.com/PrefectHQ/prefect/pull/1222)
- Add the ability to submit tasks to specific dask workers for task / worker affinity - [#1229](https://github.com/PrefectHQ/prefect/pull/1229)

### Enhancements

- Refactor mapped caching to be independent of order - [#1082](https://github.com/PrefectHQ/prefect/issues/1082)
- Refactor caching to allow for caching across multiple runs - [#1082](https://github.com/PrefectHQ/prefect/issues/1082)
- Allow for custom secret names in Result Handlers - [#1098](https://github.com/PrefectHQ/prefect/issues/1098)
- Have `execute cloud-flow` CLI immediately set the flow run state to `Failed` if environment fails - [#1122](https://github.com/PrefectHQ/prefect/pull/1122)
- Validate configuration objects on initial load - [#1136](https://github.com/PrefectHQ/prefect/pull/1136)
- Add `auto_generated` property to Tasks for convenient filtering - [#1135](https://github.com/PrefectHQ/prefect/pull/1135)
- Disable dask work-stealing in Kubernetes via scheduler config - [#1166](https://github.com/PrefectHQ/prefect/pull/1166)
- Implement backoff retry settings on Client calls - [#1187](https://github.com/PrefectHQ/prefect/pull/1187)
- Explicitly set Dask keys for a better Dask visualization experience - [#1218](https://github.com/PrefectHQ/prefect/issues/1218)
- Implement a local cache which persists for the duration of a Python session - [#1221](https://github.com/PrefectHQ/prefect/issues/1221)
- Implement in-process retries for Cloud Tasks which request retry in less than one minute - [#1228](https://github.com/PrefectHQ/prefect/pull/1228)
- Support `Client.login()` with API tokens - [#1240](https://github.com/PrefectHQ/prefect/pull/1240)
- Add live log streaming for `prefect run cloud` command - [#1241](https://github.com/PrefectHQ/prefect/pull/1241)

### Task Library

- Add task to trigger AWS Step function workflow [#1012](https://github.com/PrefectHQ/prefect/issues/1012)
- Add task to copy files within Google Cloud Storage - [#1206](https://github.com/PrefectHQ/prefect/pull/1206)
- Add task for downloading files from Dropbox - [#1205](https://github.com/PrefectHQ/prefect/pull/1205)

### Fixes

- Fix issue with mapped caching in Prefect Cloud - [#1096](https://github.com/PrefectHQ/prefect/pull/1096)
- Fix issue with Result Handlers deserializing incorrectly in Cloud - [#1112](https://github.com/PrefectHQ/prefect/issues/1112)
- Fix issue caused by breaking change in `marshmallow==3.0.0rc7` - [#1151](https://github.com/PrefectHQ/prefect/pull/1151)
- Fix issue with passing results to Prefect signals - [#1163](https://github.com/PrefectHQ/prefect/issues/1163)
- Fix issue with `flow.update` not preserving mapped edges - [#1164](https://github.com/PrefectHQ/prefect/issues/1164)
- Fix issue with Parameters and Context not being raw dictionaries - [#1186](https://github.com/PrefectHQ/prefect/issues/1186)
- Fix issue with asynchronous, long-running mapped retries in Prefect Cloud - [#1208](https://github.com/PrefectHQ/prefect/pull/1208)
- Fix issue with automatically applied collections to task call arguments when using the imperative API - [#1211](https://github.com/PrefectHQ/prefect/issues/1211)

### Breaking Changes

- The CLI command `prefect execute-flow` and `prefect execute-cloud-flow` no longer exist - [#1059](https://github.com/PrefectHQ/prefect/pull/1059)
- The `slack_notifier` state handler now uses a `webhook_secret` kwarg to pull the URL from a Secret - [#1075](https://github.com/PrefectHQ/prefect/issues/1075)
- Use GraphQL for Cloud logging - [#1193](https://github.com/PrefectHQ/prefect/pull/1193)
- Remove the `CloudResultHandler` default result handler - [#1198](https://github.com/PrefectHQ/prefect/pull/1198)
- Rename `LocalStorage` to `Local` - [#1236](https://github.com/PrefectHQ/prefect/pull/1236)

### Contributors

- [Kwangyoun Jung](https://github.com/initialkommit)
- [Anes Benmerzoug](https://github.com/AnesBenmerzoug)

## 0.5.5 Season 8 <Badge text="beta" type="success"/>

Released May 31, 2019

Bugfix to address an unpinned dependency

## 0.5.4 A Release Has No Name <Badge text="beta" type="success"/>

Released May 28, 2019

### Features

- Add new `UnionSchedule` for combining multiple schedules, allowing for complex schedule specifications - [#428](https://github.com/PrefectHQ/prefect/issues/428)
- Allow for Cloud users to securely pull Docker images from private registries - [#1028](https://github.com/PrefectHQ/prefect/pull/1028)

### Enhancements

- Add `prefect_version` kwarg to `Docker` storage for controlling the version of prefect installed into your containers - [#1010](https://github.com/PrefectHQ/prefect/pull/1010), [#533](https://github.com/PrefectHQ/prefect/issues/533)
- Warn users if their Docker storage base image uses a different python version than their local machine - [#999](https://github.com/PrefectHQ/prefect/issues/999)
- Add flow run id to k8s labels on Cloud Environment jobs / pods for easier filtering in deployment - [#1016](https://github.com/PrefectHQ/prefect/pull/1016)
- Allow for `SlackTask` to pull the Slack webhook URL from a custom named Secret - [#1023](https://github.com/PrefectHQ/prefect/pull/1023)
- Raise informative errors when Docker storage push / pull fails - [#1029](https://github.com/PrefectHQ/prefect/issues/1029)
- Standardized `__repr__`s for various classes, to remove inconsistencies - [#617](https://github.com/PrefectHQ/prefect/issues/617)
- Allow for use of local images in Docker storage - [#1052](https://github.com/PrefectHQ/prefect/pull/1052)
- Allow for doc tests and doc generation to run without installing `all_extras` - [#1057](https://github.com/PrefectHQ/prefect/issues/1057)

### Task Library

- Add task for creating new branches in a GitHub repository - [#1011](https://github.com/PrefectHQ/prefect/pull/1011)
- Add tasks to create, delete, invoke, and list AWS Lambda functions [#1009](https://github.com/PrefectHQ/prefect/issues/1009)
- Add tasks for integration with spaCy pipelines [#1018](https://github.com/PrefectHQ/prefect/issues/1018)
- Add tasks for querying Postgres database [#1022](https://github.com/PrefectHQ/prefect/issues/1022)
- Add task for waiting on a Docker container to run and optionally raising for nonzero exit code - [#1061](https://github.com/PrefectHQ/prefect/pull/1061)
- Add tasks for communicating with Redis [#1021](https://github.com/PrefectHQ/prefect/issues/1021)

### Fixes

- Ensure that state change handlers are called even when unexpected initialization errors occur - [#1015](https://github.com/PrefectHQ/prefect/pull/1015)
- Fix an issue where a mypy assert relied on an unavailable import - [#1034](https://github.com/PrefectHQ/prefect/pull/1034)
- Fix an issue where user configurations were loaded after config interpolation had already taken place - [#1037](https://github.com/PrefectHQ/prefect/pull/1037)
- Fix an issue with saving a flow visualization to a file from a notebook - [#1056](https://github.com/PrefectHQ/prefect/pull/1056)
- Fix an issue in which mapped tasks incorrectly tried to run when their upstream was skipped - [#1068](https://github.com/PrefectHQ/prefect/issues/1068)
- Fix an issue in which mapped tasks were not using their caches locally - [#1067](https://github.com/PrefectHQ/prefect/issues/1067)

### Breaking Changes

- Changed the signature of `configuration.load_configuration()` - [#1037](https://github.com/PrefectHQ/prefect/pull/1037)
- Local Secrets now raise `ValueError`s when not found in context - [#1047](https://github.com/PrefectHQ/prefect/pull/1047)

### Contributors

- [Zach Angell](https://github.com/zangell44)
- [Nanda H Krishna](https://nandahkrishna.me)
- [Brett Naul](https://github.com/bnaul)
- [Jeremiah Lewis](https://github.com/jlewis91)
- [Dave Hirschfeld](https://github.com/dhirschfeld)

## 0.5.3 The Release is Bright and Full of Features <Badge text="beta" type="success"/>

Released May 7, 2019

### Features

- Add new `Storage` and `Environment` specifications - [#936](https://github.com/PrefectHQ/prefect/pull/936), [#956](https://github.com/PrefectHQ/prefect/pull/956)

### Enhancements

- Flow now has optional `storage` keyword - [#936](https://github.com/PrefectHQ/prefect/pull/936)
- Flow `environment` argument now defaults to a `CloudEnvironment` - [#936](https://github.com/PrefectHQ/prefect/pull/936)
- `Queued` states accept `start_time` arguments - [#955](https://github.com/PrefectHQ/prefect/pull/955)
- Add new `Bytes` and `Memory` storage classes for local testing - [#956](https://github.com/PrefectHQ/prefect/pull/956), [#961](https://github.com/PrefectHQ/prefect/pull/961)
- Add new `LocalEnvironment` execution environment for local testing - [#957](https://github.com/PrefectHQ/prefect/pull/957)
- Add new `Aborted` state for Flow runs which are cancelled by users - [#959](https://github.com/PrefectHQ/prefect/issues/959)
- Added an `execute-cloud-flow` CLI command for working with cloud deployed flows - [#971](https://github.com/PrefectHQ/prefect/pull/971)
- Add new `flows.run_on_schedule` configuration option for affecting the behavior of `flow.run` - [#972](https://github.com/PrefectHQ/prefect/issues/972)
- Allow for Tasks with `manual_only` triggers to be root tasks - [#667](https://github.com/PrefectHQ/prefect/issues/667)
- Allow compression of serialized flows [#993](https://github.com/PrefectHQ/prefect/pull/993)
- Allow for serialization of user written result handlers - [#623](https://github.com/PrefectHQ/prefect/issues/623)
- Allow for state to be serialized in certain triggers and cache validators - [#949](https://github.com/PrefectHQ/prefect/issues/949)
- Add new `filename` keyword to `flow.visualize` for automatically saving visualizations - [#1001](https://github.com/PrefectHQ/prefect/issues/1001)
- Add new `LocalStorage` option for storing Flows locally - [#1006](https://github.com/PrefectHQ/prefect/pull/1006)

### Task Library

- None

### Fixes

- Fix Docker storage not pulling correct flow path - [#968](https://github.com/PrefectHQ/prefect/pull/968)
- Fix `run_flow` loading to decode properly by use cloudpickle - [#978](https://github.com/PrefectHQ/prefect/pull/978)
- Fix Docker storage for handling flow names with spaces and weird characters - [#969](https://github.com/PrefectHQ/prefect/pull/969)
- Fix non-deterministic issue with mapping in the DaskExecutor - [#943](https://github.com/PrefectHQ/prefect/issues/943)

### Breaking Changes

- Remove `flow.id` and `task.id` attributes - [#940](https://github.com/PrefectHQ/prefect/pull/940)
- Removed old WIP environments - [#936](https://github.com/PrefectHQ/prefect/pull/936)
  (_Note_: Changes from [#936](https://github.com/PrefectHQ/prefect/pull/936) regarding environments don't break any Prefect code because environments weren't used yet outside of Cloud.)
- Update `flow.deploy` and `client.deploy` to use `set_schedule_active` kwarg to match Cloud - [#991](https://github.com/PrefectHQ/prefect/pull/991)
- Removed `Flow.generate_local_task_ids()` - [#992](#https://github.com/PrefectHQ/prefect/pull/992)

### Contributors

- None

## 0.5.2 Unredacted <Badge text="beta" type="success"/>

Released April 19, 2019

### Features

- Implement two new triggers that allow for specifying bounds on the number of failures or successes - [#933](https://github.com/PrefectHQ/prefect/issues/933)

### Enhancements

- `DaskExecutor(local_processes=True)` supports timeouts - [#886](https://github.com/PrefectHQ/prefect/issues/886)
- Calling `Secret.get()` from within a Flow context raises an informative error - [#927](https://github.com/PrefectHQ/prefect/issues/927)
- Add new keywords to `Task.set_upstream` and `Task.set_downstream` for handling keyed and mapped dependencies - [#823](https://github.com/PrefectHQ/prefect/issues/823)
- Downgrade default logging level to "INFO" from "DEBUG" - [#935](https://github.com/PrefectHQ/prefect/pull/935)
- Add start times to queued states - [#937](https://github.com/PrefectHQ/prefect/pull/937)
- Add `is_submitted` to states - [#944](https://github.com/PrefectHQ/prefect/pull/944)
- Introduce new `ClientFailed` state - [#938](https://github.com/PrefectHQ/prefect/issues/938)

### Task Library

- Add task for sending Slack notifications via Prefect Slack App - [#932](https://github.com/PrefectHQ/prefect/issues/932)

### Fixes

- Fix issue with timeouts behaving incorrectly with unpickleable objects - [#886](https://github.com/PrefectHQ/prefect/issues/886)
- Fix issue with Flow validation being performed even when eager validation was turned off - [#919](https://github.com/PrefectHQ/prefect/issues/919)
- Fix issue with downstream tasks with `all_failed` triggers running if an upstream Client call fails in Cloud - [#938](https://github.com/PrefectHQ/prefect/issues/938)

### Breaking Changes

- Remove `prefect make user config` from cli commands - [#904](https://github.com/PrefectHQ/prefect/issues/904)
- Change `set_schedule_active` keyword in Flow deployments to `set_schedule_inactive` to match Cloud - [#941](https://github.com/PrefectHQ/prefect/pull/941)

### Contributors

- None

## 0.5.1 It Takes a Village <Badge text="beta" type="success"/>

Released April 4, 2019

### Features

- API reference documentation is now versioned - [#270](https://github.com/PrefectHQ/prefect/issues/270)
- Add `S3ResultHandler` for handling results to / from S3 buckets - [#879](https://github.com/PrefectHQ/prefect/pull/879)
- Add ability to use `Cached` states across flow runs in Cloud - [#885](https://github.com/PrefectHQ/prefect/pull/885)

### Enhancements

- Bump to latest version of `pytest` (4.3) - [#814](https://github.com/PrefectHQ/prefect/issues/814)
- `Client.deploy` accepts optional `build` kwarg for avoiding building Flow environment - [#876](https://github.com/PrefectHQ/prefect/pull/876)
- Bump `distributed` to 1.26.1 for enhanced security features - [#878](https://github.com/PrefectHQ/prefect/pull/878)
- Local secrets automatically attempt to load secrets as JSON - [#883](https://github.com/PrefectHQ/prefect/pull/883)
- Add task logger to context for easily creating custom logs during task runs - [#884](https://github.com/PrefectHQ/prefect/issues/884)

### Task Library

- Add `ParseRSSFeed` for parsing a remote RSS feed - [#856](https://github.com/PrefectHQ/prefect/pull/856)
- Add tasks for working with Docker containers and imaged - [#864](https://github.com/PrefectHQ/prefect/pull/864)
- Add task for creating a BigQuery table - [#895](https://github.com/PrefectHQ/prefect/pull/895)

### Fixes

- Only checkpoint tasks if running in cloud - [#839](https://github.com/PrefectHQ/prefect/pull/839), [#854](https://github.com/PrefectHQ/prefect/pull/854)
- Adjusted small flake8 issues for names, imports, and comparisons - [#849](https://github.com/PrefectHQ/prefect/pull/849)
- Fix bug preventing `flow.run` from properly using cached tasks - [#861](https://github.com/PrefectHQ/prefect/pull/861)
- Fix tempfile usage in `flow.visualize` so that it runs on Windows machines - [#858](https://github.com/PrefectHQ/prefect/issues/858)
- Fix issue caused by Python 3.5.2 bug for Python 3.5.2 compatibility - [#857](https://github.com/PrefectHQ/prefect/issues/857)
- Fix issue in which `GCSResultHandler` was not pickleable - [#879](https://github.com/PrefectHQ/prefect/pull/879)
- Fix issue with automatically converting callables and dicts to tasks - [#894](https://github.com/PrefectHQ/prefect/issues/894)

### Breaking Changes

- Change the call signature of `Dict` task from `run(**task_results)` to `run(keys, values)` - [#894](https://github.com/PrefectHQ/prefect/issues/894)

### Contributors

- [ColCarroll](https://github.com/ColCarroll)
- [dhirschfeld](https://github.com/dhirschfeld)
- [BasPH](https://github.com/BasPH)
- [Miloš Garunović](https://github.com/milosgarunovic)
- [Nash Taylor](https://github.com/ntaylorwss)

## 0.5.0 Open Source Launch! <Badge text="beta" type="success"/>

Released March 24, 2019

### Features

- Add `checkpoint` option for individual `Task`s, as well as a global `checkpoint` config setting for storing the results of Tasks using their result handlers - [#649](https://github.com/PrefectHQ/prefect/pull/649)
- Add `defaults_from_attrs` decorator to easily construct `Task`s whose attributes serve as defaults for `Task.run` - [#293](https://github.com/PrefectHQ/prefect/issues/293)
- Environments follow new hierarchy (PIN-3) - [#670](https://github.com/PrefectHQ/prefect/pull/670)
- Add `OneTimeSchedule` for one-time execution at a specified time - [#680](https://github.com/PrefectHQ/prefect/pull/680)
- `flow.run` is now a blocking call which will run the Flow, on its schedule, and execute full state-based execution (including retries) - [#690](https://github.com/PrefectHQ/prefect/issues/690)
- Pre-populate `prefect.context` with various formatted date strings during execution - [#704](https://github.com/PrefectHQ/prefect/pull/704)
- Add ability to overwrite task attributes such as "name" when calling tasks in the functional API - [#717](https://github.com/PrefectHQ/prefect/issues/717)
- Release Prefect Core under the Apache 2.0 license - [#762](https://github.com/PrefectHQ/prefect/pull/762)

### Enhancements

- Refactor all `State` objects to store fully hydrated `Result` objects which track information about how results should be handled - [#612](https://github.com/PrefectHQ/prefect/pull/612), [#616](https://github.com/PrefectHQ/prefect/pull/616)
- Add `google.cloud.storage` as an optional extra requirement so that the `GCSResultHandler` can be exposed better - [#626](https://github.com/PrefectHQ/prefect/pull/626)
- Add a `start_time` check for Scheduled flow runs, similar to the one for Task runs - [#605](https://github.com/PrefectHQ/prefect/issues/605)
- Project names can now be specified for deployments instead of IDs - [#633](https://github.com/PrefectHQ/prefect/pull/633)
- Add a `createProject` mutation function to the client - [#633](https://github.com/PrefectHQ/prefect/pull/633)
- Add timestamp to auto-generated API docs footer - [#639](https://github.com/PrefectHQ/prefect/pull/639)
- Refactor `Result` interface into `Result` and `SafeResult` - [#649](https://github.com/PrefectHQ/prefect/pull/649)
- The `manual_only` trigger will pass if `resume=True` is found in context, which indicates that a `Resume` state was passed - [#664](https://github.com/PrefectHQ/prefect/issues/664)
- Added DockerOnKubernetes environment (PIN-3) - [#670](https://github.com/PrefectHQ/prefect/pull/670)
- Added Prefect docker image (PIN-3) - [#670](https://github.com/PrefectHQ/prefect/pull/670)
- `defaults_from_attrs` now accepts a splatted list of arguments - [#676](https://github.com/PrefectHQ/prefect/issues/676)
- Add retry functionality to `flow.run(on_schedule=True)` for local execution - [#680](https://github.com/PrefectHQ/prefect/pull/680)
- Add `helper_fns` keyword to `ShellTask` for pre-populating helper functions to commands - [#681](https://github.com/PrefectHQ/prefect/pull/681)
- Convert a few DEBUG level logs to INFO level logs - [#682](https://github.com/PrefectHQ/prefect/issues/682)
- Added DaskOnKubernetes environment (PIN-3) - [#695](https://github.com/PrefectHQ/prefect/pull/695)
- Load `context` from Cloud when running flows - [#699](https://github.com/PrefectHQ/prefect/pull/699)
- Add `Queued` state - [#705](https://github.com/PrefectHQ/prefect/issues/705)
- `flow.serialize()` will always serialize its environment, regardless of `build` - [#696](https://github.com/PrefectHQ/prefect/issues/696)
- `flow.deploy()` now raises an informative error if your container cannot deserialize the Flow - [#711](https://github.com/PrefectHQ/prefect/issues/711)
- Add `_MetaState` as a parent class for states that modify other states - [#726](https://github.com/PrefectHQ/prefect/pull/726)
- Add `flow` keyword argument to `Task.set_upstream()` and `Task.set_downstream()` - [#749](https://github.com/PrefectHQ/prefect/pull/749)
- Add `is_retrying()` helper method to all `State` objects - [#753](https://github.com/PrefectHQ/prefect/pull/753)
- Allow for state handlers which return `None` - [#753](https://github.com/PrefectHQ/prefect/pull/753)
- Add daylight saving time support for `CronSchedule` - [#729](https://github.com/PrefectHQ/prefect/pull/729)
- Add `idempotency_key` and `context` arguments to `Client.create_flow_run` - [#757](https://github.com/PrefectHQ/prefect/issues/757)
- Make `EmailTask` more secure by pulling credentials from secrets - [#706](https://github.com/PrefectHQ/prefect/issues/706)

### Task Library

- Add `GCSUpload` and `GCSDownload` for uploading / retrieving string data to / from Google Cloud Storage - [#673](https://github.com/PrefectHQ/prefect/pull/673)
- Add `BigQueryTask` and `BigQueryInsertTask` for executing queries against BigQuery tables and inserting data - [#678](https://github.com/PrefectHQ/prefect/pull/678), [#685](https://github.com/PrefectHQ/prefect/pull/685)
- Add `FilterTask` for filtering out lists of results - [#637](https://github.com/PrefectHQ/prefect/issues/637)
- Add `S3Download` and `S3Upload` for interacting with data stored on AWS S3 - [#692](https://github.com/PrefectHQ/prefect/issues/692)
- Add `AirflowTask` and `AirflowTriggerDAG` tasks to the task library for running individual Airflow tasks / DAGs - [#735](https://github.com/PrefectHQ/prefect/issues/735)
- Add `OpenGitHubIssue` and `CreateGitHubPR` tasks for interacting with GitHub repositories - [#771](https://github.com/PrefectHQ/prefect/pull/771)
- Add Kubernetes tasks for deployments, jobs, pods, and services - [#779](https://github.com/PrefectHQ/prefect/pull/779)
- Add Airtable tasks - [#803](https://github.com/PrefectHQ/prefect/pull/803)
- Add Twitter tasks - [#803](https://github.com/PrefectHQ/prefect/pull/803)
- Add `GetRepoInfo` for pulling GitHub repository information - [#816](https://github.com/PrefectHQ/prefect/pull/816)

### Fixes

- Fix edge case in doc generation in which some `Exception`s' call signature could not be inspected - [#513](https://github.com/PrefectHQ/prefect/issues/513)
- Fix bug in which exceptions raised within flow runner state handlers could not be sent to Cloud - [#628](https://github.com/PrefectHQ/prefect/pull/628)
- Fix issue wherein heartbeats were not being called on a fixed interval - [#669](https://github.com/PrefectHQ/prefect/pull/669)
- Fix issue wherein code blocks inside of method docs couldn't use `**kwargs` - [#658](https://github.com/PrefectHQ/prefect/issues/658)
- Fix bug in which Prefect-generated Keys for S3 buckets were not properly converted to strings - [#698](https://github.com/PrefectHQ/prefect/pull/698)
- Fix next line after Docker Environment push/pull from overwriting progress bar - [#702](https://github.com/PrefectHQ/prefect/pull/702)
- Fix issue with `JinjaTemplate` not being pickleable - [#710](https://github.com/PrefectHQ/prefect/pull/710)
- Fix issue with creating secrets from JSON documents using the Core Client - [#715](https://github.com/PrefectHQ/prefect/pull/715)
- Fix issue with deserialization of JSON secrets unnecessarily calling `json.loads` - [#716](https://github.com/PrefectHQ/prefect/pull/716)
- Fix issue where `IntervalSchedules` didn't respect daylight saving time after serialization - [#729](https://github.com/PrefectHQ/prefect/pull/729)

### Breaking Changes

- Remove the `BokehRunner` and associated webapp - [#609](https://github.com/PrefectHQ/prefect/issues/609)
- Rename `ResultHandler` methods from `serialize` / `deserialize` to `write` / `read` - [#612](https://github.com/PrefectHQ/prefect/pull/612)
- Refactor all `State` objects to store fully hydrated `Result` objects which track information about how results should be handled - [#612](https://github.com/PrefectHQ/prefect/pull/612), [#616](https://github.com/PrefectHQ/prefect/pull/616)
- `Client.create_flow_run` now returns a string instead of a `GraphQLResult` object to match the API of `deploy` - [#630](https://github.com/PrefectHQ/prefect/pull/630)
- `flow.deploy` and `client.deploy` require a `project_name` instead of an ID - [#633](https://github.com/PrefectHQ/prefect/pull/633)
- Upstream state results now take precedence for task inputs over `cached_inputs` - [#591](https://github.com/PrefectHQ/prefect/issues/591)
- Rename `Match` task (used inside control flow) to `CompareValue` - [#638](https://github.com/PrefectHQ/prefect/pull/638)
- `Client.graphql()` now returns a response with up to two keys (`data` and `errors`). Previously the `data` key was automatically selected - [#642](https://github.com/PrefectHQ/prefect/pull/642)
- `ContainerEnvironment` was changed to `DockerEnvironment` - [#670](https://github.com/PrefectHQ/prefect/pull/670)
- The environment `from_file` was moved to `utilities.environments` - [#670](https://github.com/PrefectHQ/prefect/pull/670)
- Removed `start_tasks` argument from `FlowRunner.run()` and `check_upstream` argument from `TaskRunner.run()` - [#672](https://github.com/PrefectHQ/prefect/pull/672)
- Remove support for Python 3.4 - [#671](https://github.com/PrefectHQ/prefect/issues/671)
- `flow.run` is now a blocking call which will run the Flow, on its schedule, and execute full state-based execution (including retries) - [#690](https://github.com/PrefectHQ/prefect/issues/690)
- Remove `make_return_failed_handler` as `flow.run` now returns all task states - [#693](https://github.com/PrefectHQ/prefect/pull/693)
- Refactor Airflow migration tools into a single `AirflowTask` in the task library for running individual Airflow tasks - [#735](https://github.com/PrefectHQ/prefect/issues/735)
- `name` is now required on all Flow objects - [#732](https://github.com/PrefectHQ/prefect/pull/732)
- Separate installation "extras" packages into multiple, smaller extras - [#739](https://github.com/PrefectHQ/prefect/issues/739)
- `Flow.parameters()` always returns a set of parameters - [#756](https://github.com/PrefectHQ/prefect/pull/756)

## 0.4.1 <Badge text="beta" type="success"/>

Released January 31, 2019

### Features

- Add ability to run scheduled flows locally via `on_schedule` kwarg in `flow.run()` - [#519](https://github.com/PrefectHQ/prefect/issues/519)
- Allow tasks to specify their own result handlers, ensure inputs and outputs are stored only when necessary, and ensure no raw data is sent to the database - [#587](https://github.com/PrefectHQ/prefect/pull/587)

### Enhancements

- Allow for building `ContainerEnvironment`s locally without pushing to registry - [#514](https://github.com/PrefectHQ/prefect/issues/514)
- Make mapping more robust when running children tasks multiple times - [#541](https://github.com/PrefectHQ/prefect/pull/541)
- Always prefer `cached_inputs` over upstream states, if available - [#546](https://github.com/PrefectHQ/prefect/pull/546)
- Add hooks to `FlowRunner.initialize_run()` for manipulating task states and contexts - [#548](https://github.com/PrefectHQ/prefect/pull/548)
- Improve state-loading strategy for Prefect Cloud - [#555](https://github.com/PrefectHQ/prefect/issues/555)
- Introduce `on_failure` kwarg to Tasks and Flows for user-friendly failure callbacks - [#551](https://github.com/PrefectHQ/prefect/issues/551)
- Include `scheduled_start_time` in context for Flow runs - [#524](https://github.com/PrefectHQ/prefect/issues/524)
- Add GitHub PR template - [#542](https://github.com/PrefectHQ/prefect/pull/542)
- Allow flows to be deployed to Prefect Cloud without a project id - [#571](https://github.com/PrefectHQ/prefect/pull/571)
- Introduce serialization schemas for ResultHandlers - [#572](https://github.com/PrefectHQ/prefect/issues/572)
- Add new `metadata` attribute to States for managing user-generated results - [#573](https://github.com/PrefectHQ/prefect/issues/573)
- Add new 'JSONResultHandler' for serializing small bits of data without external storage - [#576](https://github.com/PrefectHQ/prefect/issues/576)
- Use `JSONResultHandler` for all Parameter caching - [#590](https://github.com/PrefectHQ/prefect/pull/590)

### Fixes

- Fixed `flow.deploy()` attempting to access a nonexistent string attribute - [#503](https://github.com/PrefectHQ/prefect/pull/503)
- Ensure all logs make it to the logger service in deployment - [#508](https://github.com/PrefectHQ/prefect/issues/508), [#552](https://github.com/PrefectHQ/prefect/issues/552)
- Fix a situation where `Paused` tasks would be treated as `Pending` and run - [#535](https://github.com/PrefectHQ/prefect/pull/535)
- Ensure errors raised in state handlers are trapped appropriately in Cloud Runners - [#554](https://github.com/PrefectHQ/prefect/pull/554)
- Ensure unexpected errors raised in FlowRunners are robustly handled - [#568](https://github.com/PrefectHQ/prefect/pull/568)
- Fixed non-deterministic errors in mapping caused by clients resolving futures of other clients - [#569](https://github.com/PrefectHQ/prefect/pull/569)
- Older versions of Prefect will now ignore fields added by newer versions when deserializing objects - [#583](https://github.com/PrefectHQ/prefect/pull/583)
- Result handler failures now result in clear task run failures - [#575](https://github.com/PrefectHQ/prefect/issues/575)
- Fix issue deserializing old states with empty metadata - [#590](https://github.com/PrefectHQ/prefect/pull/590)
- Fix issue serializing `cached_inputs` - [#594](https://github.com/PrefectHQ/prefect/pull/594)

### Breaking Changes

- Move `prefect.client.result_handlers` to `prefect.engine.result_handlers` - [#512](https://github.com/PrefectHQ/prefect/pull/512)
- Removed `inputs` kwarg from `TaskRunner.run()` - [#546](https://github.com/PrefectHQ/prefect/pull/546)
- Moves the `start_task_ids` argument from `FlowRunner.run()` to `Environment.run()` - [#544](https://github.com/PrefectHQ/prefect/issues/544), [#545](https://github.com/PrefectHQ/prefect/pull/545)
- Convert `timeout` kwarg from `timedelta` to `integer` - [#540](https://github.com/PrefectHQ/prefect/issues/540)
- Remove `timeout` kwarg from `executor.wait` - [#569](https://github.com/PrefectHQ/prefect/pull/569)
- Serialization of States will _ignore_ any result data that hasn't been processed - [#581](https://github.com/PrefectHQ/prefect/pull/581)
- Removes `VersionedSchema` in favor of implicit versioning: serializers will ignore unknown fields and the `create_object` method is responsible for recreating missing ones - [#583](https://github.com/PrefectHQ/prefect/pull/583)
- Convert and rename `CachedState` to a successful state named `Cached`, and also remove the superfluous `cached_result` attribute - [#586](https://github.com/PrefectHQ/prefect/issues/586)

## 0.4.0 <Badge text="beta" type="success"/>

Released January 8, 2019

### Features

- Add support for Prefect Cloud - [#374](https://github.com/PrefectHQ/prefect/pull/374), [#406](https://github.com/PrefectHQ/prefect/pull/406), [#473](https://github.com/PrefectHQ/prefect/pull/473), [#491](https://github.com/PrefectHQ/prefect/pull/491)
- Add versioned serialization schemas for `Flow`, `Task`, `Parameter`, `Edge`, `State`, `Schedule`, and `Environment` objects - [#310](https://github.com/PrefectHQ/prefect/pull/310), [#318](https://github.com/PrefectHQ/prefect/pull/318), [#319](https://github.com/PrefectHQ/prefect/pull/319), [#340](https://github.com/PrefectHQ/prefect/pull/340)
- Add ability to provide `ResultHandler`s for storing private result data - [#391](https://github.com/PrefectHQ/prefect/pull/391), [#394](https://github.com/PrefectHQ/prefect/pull/394), [#430](https://github.com/PrefectHQ/prefect/pull/430/)
- Support depth-first execution of mapped tasks and tracking of both the static "parent" and dynamic "children" via `Mapped` states - [#485](https://github.com/PrefectHQ/prefect/pull/485)

### Enhancements

- Add new `TimedOut` state for task execution timeouts - [#255](https://github.com/PrefectHQ/prefect/issues/255)
- Use timezone-aware dates throughout Prefect - [#325](https://github.com/PrefectHQ/prefect/pull/325)
- Add `description` and `tags` arguments to `Parameters` - [#318](https://github.com/PrefectHQ/prefect/pull/318)
- Allow edge `key` checks to be skipped in order to create "dummy" flows from metadata - [#319](https://github.com/PrefectHQ/prefect/pull/319)
- Add new `names_only` keyword to `flow.parameters` - [#337](https://github.com/PrefectHQ/prefect/pull/337)
- Add utility for building GraphQL queries and simple schemas from Python objects - [#342](https://github.com/PrefectHQ/prefect/pull/342)
- Add links to downloadable Jupyter notebooks for all tutorials - [#212](https://github.com/PrefectHQ/prefect/issues/212)
- Add `to_dict` convenience method for `DotDict` class - [#341](https://github.com/PrefectHQ/prefect/issues/341)
- Refactor requirements to a custom `ini` file specification - [#347](https://github.com/PrefectHQ/prefect/pull/347)
- Refactor API documentation specification to `toml` file - [#361](https://github.com/PrefectHQ/prefect/pull/361)
- Add new SQLite tasks for basic SQL scripting and querying - [#291](https://github.com/PrefectHQ/prefect/issues/291)
- Executors now pass `map_index` into the `TaskRunner`s - [#373](https://github.com/PrefectHQ/prefect/pull/373)
- All schedules support `start_date` and `end_date` parameters - [#375](https://github.com/PrefectHQ/prefect/pull/375)
- Add `DateTime` marshmallow field for timezone-aware serialization - [#378](https://github.com/PrefectHQ/prefect/pull/378)
- Adds ability to put variables into context via the config - [#381](https://github.com/PrefectHQ/prefect/issues/381)
- Adds new `client.deploy` method for adding new flows to the Prefect Cloud - [#388](https://github.com/PrefectHQ/prefect/issues/388)
- Add `id` attribute to `Task` class - [#416](https://github.com/PrefectHQ/prefect/issues/416)
- Add new `Resume` state for resuming from `Paused` tasks - [#435](https://github.com/PrefectHQ/prefect/issues/435)
- Add support for heartbeats - [#436](https://github.com/PrefectHQ/prefect/issues/436)
- Add new `Submitted` state for signaling that `Scheduled` tasks have been handled - [#445](https://github.com/PrefectHQ/prefect/issues/445)
- Add ability to add custom environment variables and copy local files into `ContainerEnvironment`s - [#453](https://github.com/PrefectHQ/prefect/issues/453)
- Add `set_secret` method to Client for creating and setting the values of user secrets - [#452](https://github.com/PrefectHQ/prefect/issues/452)
- Refactor runners into `CloudTaskRunner` and `CloudFlowRunner` classes - [#431](https://github.com/PrefectHQ/prefect/issues/431)
- Added functions for loading default `engine` classes from config - [#477](https://github.com/PrefectHQ/prefect/pull/477)

### Fixes

- Fixed issue with `GraphQLResult` reprs - [#374](https://github.com/PrefectHQ/prefect/pull/374)
- `CronSchedule` produces expected results across daylight savings time transitions - [#375](https://github.com/PrefectHQ/prefect/pull/375)
- `utilities.serialization.Nested` properly respects `marshmallow.missing` values - [#398](https://github.com/PrefectHQ/prefect/pull/398)
- Fixed issue in capturing unexpected mapping errors during task runs - [#409](https://github.com/PrefectHQ/prefect/pull/409)
- Fixed issue in `flow.visualize()` so that mapped flow states can be passed and colored - [#387](https://github.com/PrefectHQ/prefect/issues/387)
- Fixed issue where `IntervalSchedule` was serialized at "second" resolution, not lower - [#427](https://github.com/PrefectHQ/prefect/pull/427)
- Fixed issue where `SKIP` signals were preventing multiple layers of mapping - [#455](https://github.com/PrefectHQ/prefect/issues/455)
- Fixed issue with multi-layer mapping in `flow.visualize()` - [#454](https://github.com/PrefectHQ/prefect/issues/454)
- Fixed issue where Prefect Cloud `cached_inputs` weren't being used locally - [#434](https://github.com/PrefectHQ/prefect/issues/434)
- Fixed issue where `Config.set_nested` would have an error if the provided key was nested deeper than an existing terminal key - [#479](https://github.com/PrefectHQ/prefect/pull/479)
- Fixed issue where `state_handlers` were not called for certain signals - [#494](https://github.com/PrefectHQ/prefect/pull/494)

### Breaking Changes

- Remove `NoSchedule` and `DateSchedule` schedule classes - [#324](https://github.com/PrefectHQ/prefect/pull/324)
- Change `serialize()` method to use schemas rather than custom dict - [#318](https://github.com/PrefectHQ/prefect/pull/318)
- Remove `timestamp` property from `State` classes - [#305](https://github.com/PrefectHQ/prefect/pull/305)
- Remove the custom JSON encoder library at `prefect.utilities.json` - [#336](https://github.com/PrefectHQ/prefect/pull/336)
- `flow.parameters` now returns a set of parameters instead of a dictionary - [#337](https://github.com/PrefectHQ/prefect/pull/337)
- Renamed `to_dotdict` -> `as_nested_dict` - [#339](https://github.com/PrefectHQ/prefect/pull/339)
- Moved `prefect.utilities.collections.GraphQLResult` to `prefect.utilities.graphql.GraphQLResult` - [#371](https://github.com/PrefectHQ/prefect/pull/371)
- `SynchronousExecutor` now does _not_ do depth first execution for mapped tasks - [#373](https://github.com/PrefectHQ/prefect/pull/373)
- Renamed `prefect.utilities.serialization.JSONField` -> `JSONCompatible`, removed its `max_size` feature, and no longer automatically serialize payloads as strings - [#376](https://github.com/PrefectHQ/prefect/pull/376)
- Renamed `prefect.utilities.serialization.NestedField` -> `Nested` - [#376](https://github.com/PrefectHQ/prefect/pull/376)
- Renamed `prefect.utilities.serialization.NestedField.dump_fn` -> `NestedField.value_selection_fn` for clarity - [#377](https://github.com/PrefectHQ/prefect/pull/377)
- Local secrets are now pulled from `secrets` in context instead of `_secrets` - [#382](https://github.com/PrefectHQ/prefect/pull/382)
- Remove Task and Flow descriptions, Flow project & version attributes - [#383](https://github.com/PrefectHQ/prefect/issues/383)
- Changed `Schedule` parameter from `on_or_after` to `after` - [#396](https://github.com/PrefectHQ/prefect/issues/396)
- Environments are immutable and return `dict` keys instead of `str`; some arguments for `ContainerEnvironment` are removed - [#398](https://github.com/PrefectHQ/prefect/pull/398)
- `environment.run()` and `environment.build()`; removed the `flows` CLI and replaced it with a top-level CLI command, `prefect run` - [#400](https://github.com/PrefectHQ/prefect/pull/400)
- The `set_temporary_config` utility now accepts a single dict of multiple config values, instead of just a key/value pair, and is located in `utilities.configuration` - [#401](https://github.com/PrefectHQ/prefect/pull/401)
- Bump `click` requirement to 7.0, which changes underscores to hyphens at CLI - [#409](https://github.com/PrefectHQ/prefect/pull/409)
- `IntervalSchedule` rejects intervals of less than one minute - [#427](https://github.com/PrefectHQ/prefect/pull/427)
- `FlowRunner` returns a `Running` state, not a `Pending` state, when flows do not finish - [#433](https://github.com/PrefectHQ/prefect/pull/433)
- Remove the `task_contexts` argument from `FlowRunner.run()` - [#440](https://github.com/PrefectHQ/prefect/pull/440)
- Remove the leading underscore from Prefect-set context keys - [#446](https://github.com/PrefectHQ/prefect/pull/446)
- Removed throttling tasks within the local cluster - [#470](https://github.com/PrefectHQ/prefect/pull/470)
- Even `start_tasks` will not run before their state's `start_time` (if the state is `Scheduled`) - [#474](https://github.com/PrefectHQ/prefect/pull/474)
- `DaskExecutor`'s "processes" keyword argument was renamed "local_processes" - [#477](https://github.com/PrefectHQ/prefect/pull/477)
- Removed the `mapped` and `map_index` kwargs from `TaskRunner.run()`. These values are now inferred automatically - [#485](https://github.com/PrefectHQ/prefect/pull/485)
- The `upstream_states` dictionary used by the Runners only includes `State` values, not lists of `States`. The use case that required lists of `States` is now covered by the `Mapped` state. - [#485](https://github.com/PrefectHQ/prefect/pull/485)

## 0.3.3 <Badge text="alpha" type="warn"/>

Released October 30, 2018

### Features

- Refactor `FlowRunner` and `TaskRunner` into a modular `Runner` pipelines - [#260](https://github.com/PrefectHQ/prefect/pull/260), [#267](https://github.com/PrefectHQ/prefect/pull/267)
- Add configurable `state_handlers` for `FlowRunners`, `Flows`, `TaskRunners`, and `Tasks` - [#264](https://github.com/PrefectHQ/prefect/pull/264), [#267](https://github.com/PrefectHQ/prefect/pull/267)
- Add gmail and slack notification state handlers w/ tutorial - [#274](https://github.com/PrefectHQ/prefect/pull/274), [#294](https://github.com/PrefectHQ/prefect/pull/294)

### Enhancements

- Add a new method `flow.get_tasks()` for easily filtering flow tasks by attribute - [#242](https://github.com/PrefectHQ/prefect/pull/242)
- Add new `JinjaTemplate` for easily rendering jinja templates - [#200](https://github.com/PrefectHQ/prefect/issues/200)
- Add new `PAUSE` signal for halting task execution - [#246](https://github.com/PrefectHQ/prefect/pull/246)
- Add new `Paused` state corresponding to `PAUSE` signal, and new `pause_task` utility - [#251](https://github.com/PrefectHQ/prefect/issues/251)
- Add ability to timeout task execution for all executors except `DaskExecutor(processes=True)` - [#240](https://github.com/PrefectHQ/prefect/issues/240)
- Add explicit unit test to check Black formatting (Python 3.6+) - [#261](https://github.com/PrefectHQ/prefect/pull/261)
- Add ability to set local secrets in user config file - [#231](https://github.com/PrefectHQ/prefect/issues/231), [#274](https://github.com/PrefectHQ/prefect/pull/274)
- Add `is_skipped()` and `is_scheduled()` methods for `State` objects - [#266](https://github.com/PrefectHQ/prefect/pull/266), [#278](https://github.com/PrefectHQ/prefect/pull/278)
- Adds `now()` as a default `start_time` for `Scheduled` states - [#278](https://github.com/PrefectHQ/prefect/pull/278)
- `Signal` classes now pass arguments to underlying `State` objects - [#279](https://github.com/PrefectHQ/prefect/pull/279)
- Run counts are tracked via `Retrying` states - [#281](https://github.com/PrefectHQ/prefect/pull/281)

### Fixes

- Flow consistently raises if passed a parameter that doesn't exist - [#149](https://github.com/PrefectHQ/prefect/issues/149)

### Breaking Changes

- Renamed `scheduled_time` -> `start_time` in `Scheduled` state objects - [#278](https://github.com/PrefectHQ/prefect/pull/278)
- `TaskRunner.check_for_retry` no longer checks for `Retry` states without `start_time` set - [#278](https://github.com/PrefectHQ/prefect/pull/278)
- Swapped the position of `result` and `message` attributes in State initializations, and started storing caught exceptions as results - [#283](https://github.com/PrefectHQ/prefect/issues/283)

## 0.3.2 <Badge text="alpha" type="warn"/>

Released October 2, 2018

### Features

- Local parallelism with `DaskExecutor` - [#151](https://github.com/PrefectHQ/prefect/issues/151), [#186](https://github.com/PrefectHQ/prefect/issues/186)
- Resource throttling based on `tags` - [#158](https://github.com/PrefectHQ/prefect/issues/158), [#186](https://github.com/PrefectHQ/prefect/issues/186)
- `Task.map` for mapping tasks - [#186](https://github.com/PrefectHQ/prefect/issues/186)
- Added `AirFlow` utility for importing Airflow DAGs as Prefect Flows - [#232](https://github.com/PrefectHQ/prefect/pull/232)

### Enhancements

- Use Netlify to deploy docs - [#156](https://github.com/prefecthq/prefect/issues/156)
- Add changelog - [#153](https://github.com/prefecthq/prefect/issues/153)
- Add `ShellTask` - [#150](https://github.com/prefecthq/prefect/issues/150)
- Base `Task` class can now be run as a dummy task - [#191](https://github.com/PrefectHQ/prefect/pull/191)
- New `return_failed` keyword to `flow.run()` for returning failed tasks - [#205](https://github.com/PrefectHQ/prefect/pull/205)
- some minor changes to `flow.visualize()` for visualizing mapped tasks and coloring nodes by state - [#202](https://github.com/PrefectHQ/prefect/issues/202)
- Added new `flow.replace()` method for swapping out tasks within flows - [#230](https://github.com/PrefectHQ/prefect/pull/230)
- Add `debug` kwarg to `DaskExecutor` for optionally silencing dask logs - [#209](https://github.com/PrefectHQ/prefect/issues/209)
- Update `BokehRunner` for visualizing mapped tasks - [#220](https://github.com/PrefectHQ/prefect/issues/220)
- Env var configuration settings are typed - [#204](https://github.com/PrefectHQ/prefect/pull/204)
- Implement `map` functionality for the `LocalExecutor` - [#233](https://github.com/PrefectHQ/prefect/issues/233)

### Fixes

- Fix issue with Versioneer not picking up git tags - [#146](https://github.com/prefecthq/prefect/issues/146)
- `DotDicts` can have non-string keys - [#193](https://github.com/prefecthq/prefect/issues/193)
- Fix unexpected behavior in assigning tags using contextmanagers - [#190](https://github.com/PrefectHQ/prefect/issues/190)
- Fix bug in initialization of Flows with only `edges` - [#225](https://github.com/PrefectHQ/prefect/pull/225)
- Remove "bottleneck" when creating pipelines of mapped tasks - [#224](https://github.com/PrefectHQ/prefect/pull/224)

### Breaking Changes

- Runner refactor - [#221](https://github.com/PrefectHQ/prefect/pull/221)
- Cleaned up signatures of `TaskRunner` methods - [#171](https://github.com/prefecthq/prefect/issues/171)
- Locally, Python 3.4 users can not run the more advanced parallel executors (`DaskExecutor`) [#186](https://github.com/PrefectHQ/prefect/issues/186)

## 0.3.1 <Badge text="alpha" type="warn"/>

Released September 6, 2018

### Features

- Support for user configuration files - [#195](https://github.com/PrefectHQ/prefect/pull/195)

### Enhancements

- None

### Fixes

- Let DotDicts accept non-string keys - [#193](https://github.com/PrefectHQ/prefect/pull/193), [#194](https://github.com/PrefectHQ/prefect/pull/194)

### Breaking Changes

- None

## 0.3.0 <Badge text="alpha" type="warn"/>

Released August 20, 2018

### Features

- BokehRunner - [#104](https://github.com/prefecthq/prefect/issues/104), [#128](https://github.com/prefecthq/prefect/issues/128)
- Control flow: `ifelse`, `switch`, and `merge` - [#92](https://github.com/prefecthq/prefect/issues/92)
- Set state from `reference_tasks` - [#95](https://github.com/prefecthq/prefect/issues/95), [#137](https://github.com/prefecthq/prefect/issues/137)
- Add flow `Registry` - [#90](https://github.com/prefecthq/prefect/issues/90)
- Output caching with various `cache_validators` - [#84](https://github.com/prefecthq/prefect/issues/84), [#107](https://github.com/prefecthq/prefect/issues/107)
- Dask executor - [#82](https://github.com/prefecthq/prefect/issues/82), [#86](https://github.com/prefecthq/prefect/issues/86)
- Automatic input caching for retries, manual-only triggers - [#78](https://github.com/prefecthq/prefect/issues/78)
- Functional API for `Flow` definition
- `State` classes
- `Signals` to transmit `State`

### Enhancements

- Add custom syntax highlighting to docs - [#141](https://github.com/prefecthq/prefect/issues/141)
- Add `bind()` method for tasks to call without copying - [#132](https://github.com/prefecthq/prefect/issues/132)
- Cache expensive flow graph methods - [#125](https://github.com/prefecthq/prefect/issues/125)
- Docker environments - [#71](https://github.com/prefecthq/prefect/issues/71)
- Automatic versioning via Versioneer - [#70](https://github.com/prefecthq/prefect/issues/70)
- `TriggerFail` state - [#67](https://github.com/prefecthq/prefect/issues/67)
- State classes - [#59](https://github.com/prefecthq/prefect/issues/59)

### Fixes

- None

### Breaking Changes

- None<|MERGE_RESOLUTION|>--- conflicted
+++ resolved
@@ -124,12 +124,9 @@
 - Don't create a `None` task for a null condition when using `ifelse` - [#2449](https://github.com/PrefectHQ/prefect/pull/2449)
 - Add support for EC2 launch type in Fargate Agent and `FargateTaskEnvironment` - [#2421](https://github.com/PrefectHQ/prefect/pull/2421)
 - Add `flow_id` to context for Flow runs - [#2461](https://github.com/PrefectHQ/prefect/pull/2461)
-<<<<<<< HEAD
-- Add minimal telemetry to Prefect Server [#2467](https://github.com/PrefectHQ/prefect/pull/2467)
-=======
 - Allow users to inject custom context variables into their logger formats - [#2462](https://github.com/PrefectHQ/prefect/issues/2462)
 - Add option to set backend on `agent install` CLI command - [#2478](https://github.com/PrefectHQ/prefect/pull/2478)
->>>>>>> a2d4b3c1
+- Add minimal telemetry to Prefect Server [#2467](https://github.com/PrefectHQ/prefect/pull/2467)
 
 ### Task Library
 

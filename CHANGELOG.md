# Changelog

## Unreleased <Badge text="beta" type="success"/>

These changes are available in the [master branch](https://github.com/PrefectHQ/prefect).

### Features

- None

### Enhancements

- Allow log configuration in Fargate Agent - [#2589](https://github.com/PrefectHQ/prefect/pull/2589)
- Reuse `prefect.context` for opening `Flow` contexts - [#2581](https://github.com/PrefectHQ/prefect/pull/2581)

### Server

- None

### Task Library

- None

### Fixes

- Fix type for Dask Security in RemoteDaskEnvironment - [#2571](https://github.com/PrefectHQ/prefect/pull/2571)
- Fix issue with `log_stdout` not correctly storing returned data on the task run state - [#2585](https://github.com/PrefectHQ/prefect/pull/2585)
<<<<<<< HEAD
- Ensure result locations are updated from targets when copying tasks with `task_args` - [#2590](https://github.com/PrefectHQ/prefect/pull/2590)
=======
- Fix `S3Result` exists function handling of `NoSuchKey` error - [#2585](https://github.com/PrefectHQ/prefect/issues/2585)
- Fix confusing language in Telemetry documentation - [#2593](https://github.com/PrefectHQ/prefect/pull/2593)
>>>>>>> c0953486

### Deprecations

- None

### Breaking Changes

- None

### Contributors

- [Joe Schmid](https://github.com/joeschmid)

## 0.11.1 <Badge text="beta" type="success"/>

Released on May 15, 2020.

### Fixes

- Fix duplicate agent label literal eval parsing - [#2569](https://github.com/PrefectHQ/prefect/issues/2569)

## 0.11.0 <Badge text="beta" type="success"/>

Released on May 14, 2020.

### Features

- Introducing new [Results](https://docs.prefect.io/core/concepts/results.html) interface for working with task results - [#2507](https://github.com/PrefectHQ/prefect/pull/2507)

### Enhancements

- Allow slack_task to accept a dictionary for the message parameter to build a specially-structured JSON Block - [#2541](https://github.com/PrefectHQ/prefect/pull/2541)
- Support using `case` for control flow with the imperative api - [#2546](https://github.com/PrefectHQ/prefect/pull/2546)
- `flow.visualize` is now able to accept a `format` argument to specify the output file type - [#2447](https://github.com/PrefectHQ/prefect/issues/2447)
- Docker storage now writes flows to `/opt` dir to remove need for root permissions - [#2025](https://github.com/PrefectHQ/prefect/issues/2025)
- Add option to [set secrets on Storage objects](https://docs.prefect.io/orchestration/recipes/third_party_auth.html#declaring-secrets-on-storage) - [#2507](https://github.com/PrefectHQ/prefect/pull/2507)
- Add reserved [default Secret names](https://docs.prefect.io/orchestration/recipes/third_party_auth.html#list-of-default-secret-names) and formats for working with cloud platforms - [#2507](https://github.com/PrefectHQ/prefect/pull/2507)
- Add unique naming option to the jobs created by the `KubernetesJobEnvironment` - [#2553](https://github.com/PrefectHQ/prefect/pull/2553)
- Use `ast.literal_eval` for configuration values - [#2536](https://github.com/PrefectHQ/prefect/issues/2536)
- Prevent local cycles even if flow validation is deferred - [#2565](https://github.com/PrefectHQ/prefect/pull/2565)

### Server

- Add "cancellation-lite" semantic by preventing task runs from running if the flow run isn't running - [#2535](https://github.com/PrefectHQ/prefect/pull/2535)
- Add minimal telemetry to Prefect Server - [#2467](https://github.com/PrefectHQ/prefect/pull/2467)

### Task Library

- Add tasks to create issues for Jira and Jira Service Desk [#2431](https://github.com/PrefectHQ/prefect/pull/2431)
- Add `DbtShellTask`, an extension of ShellTask for working with data build tool (dbt) - [#2526](https://github.com/PrefectHQ/prefect/pull/2526)
- Add `prefect.tasks.gcp.bigquery.BigQueryLoadFile` - [#2423](https://github.com/PrefectHQ/prefect/issues/2423)

### Fixes

- Fix bug in Kubernetes agent `deployment.yaml` with a misconfigured liveness probe - [#2519](https://github.com/PrefectHQ/prefect/pull/2519)
- Fix checkpointing feature not being able to be disabled when using server backend - [#2438](https://github.com/PrefectHQ/prefect/issues/2438)

### Deprecations

- Result Handlers are now deprecated in favor of the new Result interface - [#2507](https://github.com/PrefectHQ/prefect/pull/2507)

### Breaking Changes

- Allow for setting docker daemon at build time using DOCKER_HOST env var to override base_url in docker storage - [#2482](https://github.com/PrefectHQ/prefect/pull/2482)
- Ensure all calls to `flow.run()` use the same execution logic - [#1994](https://github.com/PrefectHQ/prefect/pull/1994)
- Moved `prefect.tasks.cloud` to `prefect.tasks.prefect` - [#2404](https://github.com/PrefectHQ/prefect/pull/2404)
- Trigger signature now accepts a dictionary of `[Edge, State]` to allow for more customizable trigger behavior - [#2298](https://github.com/PrefectHQ/prefect/issues/2298)
- Remove all uses of `credentials_secret` from task library in favor of `PrefectSecret` tasks - [#2507](https://github.com/PrefectHQ/prefect/pull/2507)
- Remove `Bytes` and `Memory` storage objects - [#2507](https://github.com/PrefectHQ/prefect/pull/2507)

### Contributors

- [Alvin Goh](https://github.com/chuehsien)
- [Daniel Kapitan](https://github.com/dkapitan)
- [Mark McDonald](https://github.com/mhmcdonald)
- [Jie Lou](https://github.com/JLouSRM)

## 0.10.7 <Badge text="beta" type="success"/>

Released on May 6, 2020.

### Features

- None

### Enhancements

- Agents now support an optional HTTP health check, for use by their backing orchestration layer (e.g. k8s, docker, supervisord, ...) - [#2406](https://github.com/PrefectHQ/prefect/pull/2406)
- Sets dask scheduler default to "threads" on LocalDaskExecutor to provide parallelism - [#2494](https://github.com/PrefectHQ/prefect/pull/2494)
- Enhance agent verbose logs to include provided kwargs at start - [#2486](https://github.com/PrefectHQ/prefect/issues/2486)
- Add `no_cloud_logs` option to all Agent classes for an easier way to disable sending logs to backend - [#2484](https://github.com/PrefectHQ/prefect/issues/2484)
- Add option to set flow run environment variables on Kubernetes agent install - [#2424](https://github.com/PrefectHQ/prefect/issues/2424)

### Task Library

- Add new `case` control-flow construct, for nicer management of conditional tasks - [#2443](https://github.com/PrefectHQ/prefect/pull/2443)

### Fixes

- Give a better error for non-serializable callables when registering with cloud/server - [#2491](https://github.com/PrefectHQ/prefect/pull/2491)
- Fix runners retrieving invalid `context.caches` on runs started directly from a flow runner - [#2403](https://github.com/PrefectHQ/prefect/issues/2403)

### Deprecations

- None

### Breaking Changes

- Remove the Nomad agent - [#2492](https://github.com/PrefectHQ/prefect/pull/2492)

### Contributors

- None

## 0.10.6 <Badge text="beta" type="success"/>

Released on May 5, 2020.

### Features

- Add DaskCloudProviderEnvironment to dynamically launch Dask clusters, e.g. on AWS Fargate - [#2360](https://github.com/PrefectHQ/prefect/pull/2360)

### Enhancements

- Add `botocore_config` option to Fargate agent for setting botocore configuration when interacting with boto3 client - [#2170](https://github.com/PrefectHQ/prefect/issues/2170)
- Don't create a `None` task for a null condition when using `ifelse` - [#2449](https://github.com/PrefectHQ/prefect/pull/2449)
- Add support for EC2 launch type in Fargate Agent and `FargateTaskEnvironment` - [#2421](https://github.com/PrefectHQ/prefect/pull/2421)
- Add `flow_id` to context for Flow runs - [#2461](https://github.com/PrefectHQ/prefect/pull/2461)
- Allow users to inject custom context variables into their logger formats - [#2462](https://github.com/PrefectHQ/prefect/issues/2462)
- Add option to set backend on `agent install` CLI command - [#2478](https://github.com/PrefectHQ/prefect/pull/2478)

### Task Library

- None

### Fixes

- Fix `start_server.sh` script when an env var is undefined - [#2450](https://github.com/PrefectHQ/prefect/pull/2450)
- Fix `server start` CLI command not respecting `version` kwarg on tagged releases - [#2435](https://github.com/PrefectHQ/prefect/pull/2435)
- Fix issue with non-JSON serializable args being used to format log messages preventing them from shipping to Cloud - [#2407](https://github.com/PrefectHQ/prefect/issues/2407)
- Fix issue where ordered Prefect collections use lexical sorting, not numerical sorting, which can result in unexpected ordering - [#2452](https://github.com/PrefectHQ/prefect/pull/2452)
- Fix issue where Resource Manager was failing due to non-JSON timestamp in log writing - [#2474](https://github.com/PrefectHQ/prefect/issues/2474)
- Fix periodic error in local agent process management loop - [#2419](https://github.com/PrefectHQ/prefect/issues/2419)

### Deprecations

- None

### Breaking Changes

- None

### Contributors

- [Grégory Duchatelet](https://github.com/gregorg)
- [Joe Schmid](https://github.com/joeschmid)

## 0.10.5 <Badge text="beta" type="success"/>

Released on Apr 28, 2020.

### Features

- None

### Enhancements

- Added serializer for `RemoteDaskEnvironment` - [#2369](https://github.com/PrefectHQ/prefect/issues/2369)
- `server start` CLI command now defaults to image build based on current Prefect installation version - [#2375](https://github.com/PrefectHQ/prefect/issues/2375)
- Add option to set `executor_kwargs` on `KubernetesJobEnvironment` and `FargateTaskEnvironment` - [#2258](https://github.com/PrefectHQ/prefect/issues/2258)
- Add map index to task logs for mapped task runs - [#2402](https://github.com/PrefectHQ/prefect/pull/2402)
- Agents can now register themselves with Cloud for better management - [#2312](https://github.com/PrefectHQ/prefect/issues/2312)
- Adding support for `environment`, `secrets`, and `mountPoints` via configurable `containerDefinitions` to the Fargate Agent - [#2397](https://github.com/PrefectHQ/prefect/pull/2397)
- Add flag for disabling Docker agent interface check on Linux - [#2361](https://github.com/PrefectHQ/prefect/issues/2361)

### Task Library

- Add Pushbullet notification task to send notifications to mobile - [#2366](https://github.com/PrefectHQ/prefect/pull/2366)
- Add support for Docker volumes and filtering in `prefect.tasks.docker` - [#2384](https://github.com/PrefectHQ/prefect/pull/2384)

### Fixes

- Fix Docker storage path issue when registering flows on Windows machines - [#2332](https://github.com/PrefectHQ/prefect/issues/2332)
- Fix issue with refreshing Prefect Cloud tokens - [#2409](https://github.com/PrefectHQ/prefect/pull/2409)
- Resolve invalid escape sequence deprecation warnings - [#2414](https://github.com/PrefectHQ/prefect/issues/2414)

### Deprecations

- None

### Breaking Changes

- None

### Contributors

- [Nelson Cornet](https://github.com/sk4la)
- [Braun Reyes](https://github.com/braunreyes)
- [Fraznist](https://github.com/Fraznist)
- [sk4la](https://github.com/sk4la)
- [Troy Köhler](https://github.com/trkohler)

## 0.10.4 <Badge text="beta" type="success"/>

Released on Apr 21, 2020.

### Enhancements

- Agent connection step shows which endpoint it is connected to and checks API connectivity - [#2372](https://github.com/PrefectHQ/prefect/pull/2372)

### Breaking Changes

- Revert changes to `ifelse` & `switch` (added in [#2310](https://github.com/PrefectHQ/prefect/pull/2310)), removing implicit
  creation of `merge` tasks - [#2379](https://github.com/PrefectHQ/prefect/pull/2379)

## 0.10.3 <Badge text="beta" type="success"/>

Released on Apr 21, 2020.

### Features

- None

### Enhancements

- Allow GraphQL endpoint configuration via `config.toml` for remote deployments of the UI - [#2338](https://github.com/PrefectHQ/prefect/pull/2338)
- Add option to connect containers created by Docker agent to an existing Docker network - [#2334](https://github.com/PrefectHQ/prefect/pull/2334)
- Expose `datefmt` as a configurable logging option in Prefect configuration - [#2340](https://github.com/PrefectHQ/prefect/pull/2340)
- The Docker agent configures containers to auto-remove on completion - [#2347](https://github.com/PrefectHQ/prefect/pull/2347)
- Use YAML's safe load and dump commands for the `server start` CLI command - [#2352](https://github.com/PrefectHQ/prefect/pull/2352)
- New `RemoteDaskEnvironment` specifically for running Flows on an existing Dask cluster - [#2367](https://github.com/PrefectHQ/prefect/pull/2367)

### Task Library

- None

### Fixes

- Fix `auth create-token` CLI command specifying deprecated `role` instead of `scope` - [#2336](https://github.com/PrefectHQ/prefect/issues/2336)
- Fix local schedules not continuing to schedule on errors outside of runner's control - [#2133](https://github.com/PrefectHQ/prefect/issues/2133)
- Fix `get_latest_cached_states` pulling incorrect upstream cached states when using Core server as the backend - [#2343](https://github.com/PrefectHQ/prefect/issues/2343)

### Deprecations

- None

### Breaking Changes

- None

### Contributors

- [Brad McElroy](https://github.com/limx0)
- [Joe Schmid](https://github.com/joeschmid)

## 0.10.2 <Badge text="beta" type="success"/>

Released on Apr 14, 2020.

### Features

- None

### Enhancements

- Task logical operators (e.g. `And`, `Or`, ...) no longer implicitly cast to `bool` - [#2303](https://github.com/PrefectHQ/prefect/pull/2303)
- Allow for dynamically changing secret names at runtime - [#2302](https://github.com/PrefectHQ/prefect/pull/2302)
- Update `ifelse` and `switch` to return tasks representing the output of the run branch - [#2310](https://github.com/PrefectHQ/prefect/pull/2310)

### Task Library

- Rename the base secret tasks for clarity - [#2302](https://github.com/PrefectHQ/prefect/pull/2302)

### Fixes

- Fix possible subprocess deadlocks when sending stdout to `subprocess.PIPE` - [#2293](https://github.com/PrefectHQ/prefect/pull/2293), [#2295](https://github.com/PrefectHQ/prefect/pull/2295)
- Fix issue with Flow registration to non-standard Cloud backends - [#2292](https://github.com/PrefectHQ/prefect/pull/2292)
- Fix issue with registering Flows with Server that have required scheduled Parameters - [#2296](https://github.com/PrefectHQ/prefect/issues/2296)
- Fix interpolation of config for dev services CLI for Apollo - [#2299](https://github.com/PrefectHQ/prefect/pull/2299)
- Fix pytest Cloud and Core server backend fixtures - [#2319](https://github.com/PrefectHQ/prefect/issues/2319)
- Fix `AzureResultHandler` choosing an empty Secret over provided connection string - [#2316](https://github.com/PrefectHQ/prefect/issues/2316)
- Fix containers created by Docker agent not being able to reach out to host API - [#2324](https://github.com/PrefectHQ/prefect/issues/2324)

### Deprecations

- None

### Breaking Changes

- Remove `env_var` initialization from `EnvVarSecret` in favor of `name` - [#2302](https://github.com/PrefectHQ/prefect/pull/2302)

### Contributors

- [Brad McElroy](https://github.com/limx0)

## 0.10.1 <Badge text="beta" type="success"/>

Released on Apr 7, 2020.

### Features

- CI build for prefect server images - [#2229](https://github.com/PrefectHQ/prefect/pull/2229), [#2275](https://github.com/PrefectHQ/prefect/issues/2275)
- Allow kwargs to boto3 in S3ResultHandler - [#2240](https://github.com/PrefectHQ/prefect/issues/2240)

### Enhancements

- Add flags to `prefect server start` for disabling service port mapping - [#2228](https://github.com/PrefectHQ/prefect/pull/2228)
- Add options to `prefect server start` for mapping to host ports - [#2228](https://github.com/PrefectHQ/prefect/pull/2228)
- Return `flow_run_id` from CLI `run` methods for programmatic use - [#2242](https://github.com/PrefectHQ/prefect/pull/2242)
- Add JSON output option to `describe` CLI commands - [#1813](https://github.com/PrefectHQ/prefect/issues/1813)
- Add ConstantResult for eventually replacing ConstantResultHandler - [#2145](https://github.com/PrefectHQ/prefect/issues/2145)
- Add new `diagnostics` mode for timing requests made to Cloud - [#2283](https://github.com/PrefectHQ/prefect/pull/2283)

### Task Library

- Make `project_name` optional for `FlowRunTask` to allow for use with Prefect Core's server - [#2266](https://github.com/PrefectHQ/prefect/pull/2266)
- Adds `prefect.tasks.docker.container.RemoveContainer`

### Fixes

- Fix `S3ResultHandler` safe retrieval of `_client` attribute - [#2232](https://github.com/PrefectHQ/prefect/issues/2232)
- Change default log `timestamp` value in database to be identical to other tables instead of a hard coded value - [#2230](https://github.com/PrefectHQ/prefect/pull/2230)

### Deprecations

- None

### Breaking Changes

- None

### Contributors

- [Manuel Aristarán](https://github.com/jazzido)
- [szelenka](https://github.com/szelenka)
- [Aditya Bhumbla](https://github.com/abhumbla)
- [Alex Cano](https://github.com/alexisprince1994)

## 0.10.0 <Badge text="beta" type="success"/>

Released on Mar 29, 2020.

### Features

- Open source database backend, GraphQL API and UI - [#2218](https://github.com/PrefectHQ/prefect/pull/2218)
- Add `prefect server start` CLI command for spinning up database and UI - [#2214](https://github.com/PrefectHQ/prefect/pull/2214)

### Enhancements

- Add ValidationFailed state and signal in anticipation of validating task outputs - [#2143](https://github.com/PrefectHQ/prefect/issues/2143)
- Add max polling option to all agents - [#2037](https://github.com/PrefectHQ/prefect/issues/2037)
- Add GCSResult type [#2141](https://github.com/PrefectHQ/prefect/issues/2141)
- Add Result.validate method that runs validator functions initialized on Result [#2144](https://github.com/PrefectHQ/prefect/issues/2144)
- Convert all GraphQL calls to have consistent casing - [#2185](https://github.com/PrefectHQ/prefect/pull/2185) [#2198](https://github.com/PrefectHQ/prefect/pull/2198)
- Add `prefect backend` CLI command for switching between Prefect Core server and Prefect Cloud - [#2203](https://github.com/PrefectHQ/prefect/pull/2203)
- Add `prefect run server` CLI command for starting flow runs without use of project name - [#2203](https://github.com/PrefectHQ/prefect/pull/2203)
- Make `project_name` optional during flow registration to support Prefect Core's server - [#2203](https://github.com/PrefectHQ/prefect/pull/2203)
- Send flow run and task run heartbeat at beginning of run time - [#2203](https://github.com/PrefectHQ/prefect/pull/2203)

### Task Library

- None

### Fixes

- Fix issue with heartbeat failing if any Cloud config var is not present - [#2190](https://github.com/PrefectHQ/prefect/issues/2190)
- Fix issue where `run cloud` CLI command would pull final state before last batch of logs - [#2192](https://github.com/PrefectHQ/prefect/pull/2192)
- Fix issue where the `S3ResultHandler` would attempt to access uninitialized attribute - [#2204](https://github.com/PrefectHQ/prefect/issues/2204)

### Deprecations

- None

### Breaking Changes

- Drop support for Python 3.5 - [#2191](https://github.com/PrefectHQ/prefect/pull/2191)
- Remove `Client.write_run_log` - [#2184](https://github.com/PrefectHQ/prefect/issues/2184)
- Remove `Client.deploy` and `flow.deploy` - [#2183](https://github.com/PrefectHQ/prefect/issues/2183)

### Contributors

- None

## 0.9.8

Released on Mar 18, 2020.

### Features

- None

### Enhancements

- Update Cloud config name for heartbeat settings - [#2081](https://github.com/PrefectHQ/prefect/pull/2081)
- Add examples to Interactive API Docs - [#2122](https://github.com/PrefectHQ/prefect/pull/2122)
- Allow users to skip Docker healthchecks - [#2150](https://github.com/PrefectHQ/prefect/pull/2150)
- Add exists, read, and write interfaces to Result [#2139](https://github.com/PrefectHQ/prefect/issues/2139)
- Add Cloud UI links to Slack Notifications - [#2112](https://github.com/PrefectHQ/prefect/issues/2112)

### Task Library

- None

### Fixes

- Fix S3ResultHandler use of a new boto3 session per thread - [#2108](https://github.com/PrefectHQ/prefect/issues/2108)
- Fix issue with stateful function reference deserialization logic mutating state - [#2159](https://github.com/PrefectHQ/prefect/pull/2159)
- Fix issue with `DateClock` serializer - [#2166](https://github.com/PrefectHQ/prefect/issues/2166)
- Fix issue with scheduling required parameters - [#2166](https://github.com/PrefectHQ/prefect/issues/2166)

### Deprecations

- Deprecate cache\_\* and result_handler options on Task and Flow objects [#2140](https://github.com/PrefectHQ/prefect/issues/2140)

### Breaking Changes

- None

### Contributors

- [alexisprince1994](https://github.com/alexisprince1994)

## 0.9.7 <Badge text="beta" type="success"/>

Released on Mar 4, 2020.

### Fixes

- Change `task.log_stdout` retrieval from task runner to `getattr` in order to preserve running flows of older 0.9.x versions - [#2120](https://github.com/PrefectHQ/prefect/pull/2120)

## 0.9.6 <Badge text="beta" type="success"/>

Released on Mar 4, 2020.

### Features

- Add new diagnostics utility to assist in troubleshooting issues - [#2062](https://github.com/PrefectHQ/prefect/pull/2062)
- Add a jira_notification state handler to create jira tickets for failed tasks or flows - [#1861](https://github.com/PrefectHQ/prefect/pull/1861)
- Add support for Python 3.8 - [#2080](https://github.com/PrefectHQ/prefect/pull/2080)

### Enhancements

- Add PIN 15 (skip refactor) - [#2070](https://github.com/PrefectHQ/prefect/issues/2070)
- Update docs and docstrings related to Result Handlers - [#1792](https://github.com/PrefectHQ/prefect/issues/1792)
- Add volume option to Docker Agent - [#2013](https://github.com/PrefectHQ/prefect/issues/2013)
- `DaskKubernetesEnvironment` now elevates important autoscaling logs as well as possible Kubernetes issues - [#2089](https://github.com/PrefectHQ/prefect/pull/2089)
- Add optional `scheduler_logs` kwarg to the`DaskKubernetesEnvironment` - [#2089](https://github.com/PrefectHQ/prefect/pull/2089)
- Add ERROR log if heartbeat process dies - [#2097](https://github.com/PrefectHQ/prefect/issues/2097)
- Enable stdout logging from inside a task with the kwarg `log_stdout=True` - [#2092](https://github.com/PrefectHQ/prefect/pull/2092)
- Direct links to Cloud flows and flow runs now shown on creation time - [#2109](https://github.com/PrefectHQ/prefect/pull/2109)
- Update docs related to using Context - [#2077](https://github.com/PrefectHQ/prefect/issues/2077)

### Task Library

- Fix expanding of `V1DeleteOptions` kwargs for Kubernetes tasks - [#2083](https://github.com/PrefectHQ/prefect/pull/2083)

### Fixes

- Fix `extra_loggers` config variable not being able to be set via environment variable - [#2089](https://github.com/PrefectHQ/prefect/pull/2089)
- Fix environments not passing down their `extra_loggers` to any created infrastructure - [#2089](https://github.com/PrefectHQ/prefect/pull/2089)
- Don't mutate data when serializing or deserializing - [#2098](https://github.com/PrefectHQ/prefect/issues/2098)

### Deprecations

- None

### Breaking Changes

- None

### Contributors

- [Romain Thalineau](https://github.com/romaintha)

## 0.9.5 <Badge text="beta" type="success"/>

Released on Feb 21, 2020.

### Features

- None

### Enhancements

- Better exception for unsubscriptable mapping arguments - [#1821](https://github.com/PrefectHQ/prefect/issues/1821)
- Upload package to PyPI on tag push to master - [#2030](https://github.com/PrefectHQ/prefect/issues/2030)
- Add DaskGateway tip to docs - [#1959](https://github.com/PrefectHQ/prefect/issues/1959)
- Improve package import time - [#2046](https://github.com/PrefectHQ/prefect/issues/2046)

### Task Library

- Fix `V1DeleteOptions` call for Kubernetes tasks - [#2050](https://github.com/PrefectHQ/prefect/pull/2050)
- Add kwargs to `V1DeleteOptions` for Kubernetes tasks - [#2051](https://github.com/PrefectHQ/prefect/pull/2051)

### Fixes

- Ensure microseconds are respected on `start_date` provided to CronClock - [#2031](https://github.com/PrefectHQ/prefect/pull/2031)
- Fix duplicate Client connections when using `--logs` flag from `run cloud` CLI command - [#2056](https://github.com/PrefectHQ/prefect/pull/2056)

### Deprecations

- None

### Breaking Changes

- None

### Contributors

- [Romain Thalineau](https://github.com/romaintha)

## 0.9.4 <Badge text="beta" type="success"/>

Released on Feb 14, 2020.

### Features

- None

### Enhancements

- Add incremental tutorial - [#1953](https://github.com/PrefectHQ/prefect/issues/1953)
- Improve error handling for unsupported callables - [#1993](https://github.com/PrefectHQ/prefect/pull/1993)
- Accept additional `boto3` client parameters in S3 storage - [#2000](https://github.com/PrefectHQ/prefect/pull/2000)
- Add optional `version_group_id` kwarg to `create_flow_run` for a stable API for flow runs - [#1987](https://github.com/PrefectHQ/prefect/issues/1987)
- Add `extra_loggers` logging configuration for non-Prefect logs in stdout and cloud - [#2010](https://github.com/PrefectHQ/prefect/pull/2010)

### Task Library

- None

### Fixes

- Ensure `ifelse` casts its condition to `bool` prior to evaluation - [#1991](https://github.com/PrefectHQ/prefect/pull/1991)
- Do not perform `ast.literal_eval` on cpu and memory task_definition kwargs for Fargate Agent - [#2010](https://github.com/PrefectHQ/prefect/pull/2010)
- Fix new agent processing with Threadpool causing problem for Fargate Agent with task revisions enabled - [#2022](https://github.com/PrefectHQ/prefect/pull/2022)

### Deprecations

- None

### Breaking Changes

- Remove Airflow Tasks - [#1992](https://github.com/PrefectHQ/prefect/pull/1992)

### Contributors

- [Giorgio Pellero](https://github.com/trapped)
- [Braun Reyes](https://github.com/braunreyes)

## 0.9.3 <Badge text="beta" type="success"/>

Released on Feb 05, 2020.

### Features

- None

### Enhancements

- Improve heartbeat functionality to be robust across platforms - [#1973](https://github.com/PrefectHQ/prefect/pull/1973)
- Run storage healthchecks on other options besides Docker - [1963](https://github.com/PrefectHQ/prefect/pull/1963)
- Cloud logger now attempts to elevate logger errors to flow run logs - [#1961](https://github.com/PrefectHQ/prefect/pull/1961)
- Attach Flow and Task attributes to LogRecords - [#1938](https://github.com/PrefectHQ/prefect/issues/1938)

### Task Library

- None

### Fixes

- Fix uncaught Fargate Agent kwarg parse SyntaxError from `literal_eval` - [#1968](https://github.com/PrefectHQ/prefect/pull/1968)
- Fix FargateTaskEnvironment passing empty auth token to run task - [#1976](https://github.com/PrefectHQ/prefect/pull/1976)
- Fix imagePullSecrets not being automatically passed to jobs created by Kubernetes Agent - [#1982](https://github.com/PrefectHQ/prefect/pull/1982)

### Deprecations

- None

### Breaking Changes

- Remove cancellation hooks - [#1973](https://github.com/PrefectHQ/prefect/pull/1973)

### Contributors

- None

## 0.9.2 <Badge text="beta" type="success"/>

Released on Jan 30, 2020.

### Features

- Allow for parameter defaults to vary based on clock - [#1946](https://github.com/PrefectHQ/prefect/pull/1946)

### Enhancements

- More graceful handling of Agents competing for work - [#1956](https://github.com/PrefectHQ/prefect/issues/1956)

### Task Library

- None

### Fixes

- Eliminated possible duplicate flow run issue in all agents - [#1956](https://github.com/PrefectHQ/prefect/issues/1956)

### Deprecations

- None

### Breaking Changes

- None

### Contributors

- None

## 0.9.1 <Badge text="beta" type="success"/>

Released on Jan 24, 2020.

### Features

- None

### Enhancements

- Docker daemon reconnect attempts + exit on heartbeat failure -[#1918](https://github.com/PrefectHQ/prefect/pull/1918)
- More responsive agent shutdown - [#1921](https://github.com/PrefectHQ/prefect/pull/1921)
- Background all agent flow deployment attempts - [#1928](https://github.com/PrefectHQ/prefect/pull/1928)
- Add show_flow_logs to Docker agent [#1929](https://github.com/PrefectHQ/prefect/issues/1929)
- Add per-task checkpointing opt-out - [#1933](https://github.com/PrefectHQ/prefect/pull/1933)
- The Task 'checkpoint' kwarg will no longer be deprecated to allow opt-out - [#1933](https://github.com/PrefectHQ/prefect/pull/1933)

### Task Library

- None

### Fixes

- Fix the Fargate Agent not parsing kwargs as literals - [#1926](https://github.com/PrefectHQ/prefect/pull/1926)
- Fix issue with result handler default persisting from initialization - [#1936](https://github.com/PrefectHQ/prefect/issues/1936)

### Deprecations

- None

### Breaking Changes

- None

### Contributors

- None

## 0.9.0 <Badge text="beta" type="success"/>

Released on Jan 15, 2020.

### Features

- Added the ability to leverage native ECS task definition revisions for flow versions in Fargate agent - [#1870](https://github.com/PrefectHQ/prefect/pull/1870)
- Added the ability to pull in kwargs per flow version from S3 on flow submission in Fargate agent - [#1870](https://github.com/PrefectHQ/prefect/pull/1870)
- Add sensible default result handlers to non-Docker storage options - [#1888](https://github.com/PrefectHQ/prefect/issues/1888)

### Enhancements

- Allow for task looping to beyond Python's maximum recursion depth - [#1862](https://github.com/PrefectHQ/prefect/pull/1862)
- Prevent duplication of stdout logs from multiple instantiated agents - [#1866](https://github.com/PrefectHQ/prefect/pull/1866)
- Allow intervals less than 60 seconds in `IntervalClock`s - [#1880](https://github.com/PrefectHQ/prefect/pull/1880)
- Introduce new `Secret.exists` method for checking whether a Secret is available - [#1882](https://github.com/PrefectHQ/prefect/pull/1882)
- Introduce new `-e` CLI options on agent start commands to allow passing environment variables to flow runs - [#1878](https://github.com/PrefectHQ/prefect/issues/1878)
- Stop persisting `None` when calling result handlers - [#1894](https://github.com/PrefectHQ/prefect/pull/1894)
- Change Cancelled state to indicate Finished instead of Failed - [#1903](https://github.com/PrefectHQ/prefect/pull/1903)
- All States now store `cached_inputs` for easier recovery from failure - [#1898](https://github.com/PrefectHQ/prefect/issues/1898)
- Always checkpoint tasks which have result handlers - [#1898](https://github.com/PrefectHQ/prefect/issues/1898)

### Task Library

- Remove implicit requirement that Google Tasks use Prefect Cloud Secrets - [#1882](https://github.com/PrefectHQ/prefect/pull/1882)

### Fixes

- Enforce provision of `max_retries` if specifying `retry_delay` for a `Task` - [#1875](https://github.com/PrefectHQ/prefect/pull/1875)
- Fix issue with reduce tasks in `flow.visualize()` - [#1793](https://github.com/PrefectHQ/prefect/issues/1793)

### Deprecations

- The checkpointing kwarg will be removed from Tasks as it is now a default behavior - [#1898](https://github.com/PrefectHQ/prefect/issues/1898)

### Breaking Changes

- Remove default value for `aws_credentials_secret` on all S3 hooks - [#1886](https://github.com/PrefectHQ/prefect/issues/1886)
- Remove `config.engine.result_handler` section of Prefect config - [#1888](https://github.com/PrefectHQ/prefect/issues/1888)
- Remove default value for `credentials_secret` on `GCSResultHandler` - [#1888](https://github.com/PrefectHQ/prefect/issues/1888)
- Remove default value for `azure_credentials_secret` on `AzureResultHandler` - [#1888](https://github.com/PrefectHQ/prefect/issues/1888)

### Contributors

- [Daryll Strauss](daryll.strauss@gmail.com)
- [Braun Reyes](https://github.com/braunreyes)

## 0.8.1 <Badge text="beta" type="success"/>

Released on Dec 17, 2019.

### Features

- None

### Enhancements

- Enhanced treatment of nested and ordered constant values - [#1829](https://github.com/PrefectHQ/prefect/pull/1829)
- Add `on_datetime`, `on_date`, and `at_time` filters - [#1837](https://github.com/PrefectHQ/prefect/pull/1837)
- Add `--latest` flag for Kubernetes Agent install CLI command - [#1842](https://github.com/PrefectHQ/prefect/pull/1842)
- Add `--no-cloud-logs` flag for all agents to optionally opt-out of logs being sent to Prefect Cloud - [#1843](https://github.com/PrefectHQ/prefect/pull/1843)
- Agents mark Flow Runs as `Failed` if a deployment error occurs - [#1848](https://github.com/PrefectHQ/prefect/pull/1848)
- `Submitted` states from Agents include deployment identifier information - [#1848](https://github.com/PrefectHQ/prefect/pull/1848)
- Update heartbeats to respect Cloud flow settings - [#1851](https://github.com/PrefectHQ/prefect/pull/1851)
- Add flow run name to `prefect.context` - [#1855](https://github.com/PrefectHQ/prefect/pull/1855)
- Add `--namespace` option for Kubernetes Agent start CLI command - [#1859](https://github.com/PrefectHQ/prefect/pull/1859)
- Add Prefect job resource configuration for Kubernetes Agent - [#1859](https://github.com/PrefectHQ/prefect/pull/1859)

### Task Library

- Add task for scheduling a flow run - [#1871](https://github.com/PrefectHQ/prefect/pull/1871)

### Fixes

- Fix Agent deployment errors interrupting full list of found Flow Runs - [#1848](https://github.com/PrefectHQ/prefect/pull/1848)
- Fix issue with a single bad log preventing all logs from being sent to Cloud - [#1845](https://github.com/PrefectHQ/prefect/pull/1845)
- Fix Kubernetes Agent passing empty default namespace - [#1839](https://github.com/PrefectHQ/prefect/pull/1839)

### Deprecations

- None

### Breaking Changes

- None

### Contributors

- None

## 0.8.0 <Badge text="beta" type="success"/>

Released on Dec 11, 2019.

### Features

- Added new Local Agent to run Flows from Local Storage, S3 Storage, and GCS Storage - [#1819](https://github.com/PrefectHQ/prefect/pull/1819)
- Added Azure Blob Storage for Flows - [#1831](https://github.com/PrefectHQ/prefect/pull/1831)
- Added GCS Storage for Flows - [#1809](https://github.com/PrefectHQ/prefect/pull/1809)
- Added S3 Storage for Flows - [#1753](https://github.com/PrefectHQ/prefect/pull/1753)

### Enhancements

- Add `--rbac` flag to `prefect agent install` for Kubernetes Agent - [#1822](https://github.com/PrefectHQ/prefect/pull/1822)
- Add `prefect agent install` option to output `supervisord.conf` file for Local Agent - [#1819](https://github.com/PrefectHQ/prefect/pull/1819)
- Add convenience `parents()` and `children()` classmethods to all State objects for navigating the hierarchy - [#1784](https://github.com/PrefectHQ/prefect/pull/1784)
- Add new `not_all_skipped` trigger and set it as the default for merge tasks - [#1768](https://github.com/PrefectHQ/prefect/issues/1768)

### Task Library

- Azure Blob tasks now use newer `BlockBlobService` with connection string authentication - [#1831](https://github.com/PrefectHQ/prefect/pull/1831)

### Fixes

- Fix issue with `flow.visualize()` for mapped tasks which are skipped - [#1765](https://github.com/PrefectHQ/prefect/issues/1765)
- Fix issue with timeouts only being softly enforced - [#1145](https://github.com/PrefectHQ/prefect/issues/1145), [#1686](https://github.com/PrefectHQ/prefect/issues/1686)
- Log agent errors using `write_run_logs` instead of the deprecated `write_run_log` - [#1791](https://github.com/PrefectHQ/prefect/pull/1791)
- Fix issue with `flow.update()` not transferring constants - [#1785](https://github.com/PrefectHQ/prefect/pull/1785)

### Deprecations

- `flow.deploy` is deprecated in favor of `flow.register` - [#1819](https://github.com/PrefectHQ/prefect/pull/1819)

### Breaking Changes

- Default Flow storage is now `Local` instead of `Docker` - [#1819](https://github.com/PrefectHQ/prefect/pull/1819)
- Docker based `LocalAgent` is renamed `DockerAgent` - [#1819](https://github.com/PrefectHQ/prefect/pull/1819)
- `prefect agent start` now defaults to new `LocalAgent` - [#1819](https://github.com/PrefectHQ/prefect/pull/1819)

### Contributors

- None

## 0.7.3 <Badge text="beta" type="success"/>

Released on Nov 26, 2019.

### Features

- Add graceful cancellation hooks to Flow and Task runners - [#1758](https://github.com/PrefectHQ/prefect/pull/1758)

### Enhancements

- Add option to specify a run name for `cloud run` CLI command - [#1756](https://github.com/PrefectHQ/prefect/pull/1756)
- Add `work_stealing` option to `DaskKubernetesEnvironment` - [#1760](https://github.com/PrefectHQ/prefect/pull/1760)
- Improve heartbeat thread management - [#1770](https://github.com/PrefectHQ/prefect/pull/1770)
- Add unique scheduler Job name to `DaskKubernetesEnvironment` - [#1772](https://github.com/PrefectHQ/prefect/pull/1772)
- Add informative error when trying to map with the `LocalDaskExecutor` using processes - [#1777](https://github.com/PrefectHQ/prefect/pull/1777)

### Task Library

- None

### Fixes

- Fix issue with heartbeat thread deadlocking dask execution when using a `worker_client` - [#1750](https://github.com/PrefectHQ/prefect/pull/1750)
- Fix issue with Environments not calling `run_flow` on Environment stored on Flow object - [#1752](https://github.com/PrefectHQ/prefect/pull/1752)
- Fix issue with Docker build context when providing custom docker files - [#1762](https://github.com/PrefectHQ/prefect/pull/1762)

### Deprecations

- None

### Breaking Changes

- None

### Contributors

- None

## 0.7.2 <Badge text="beta" type="success"/>

Released on Nov 15, 2019.

### Features

- Allow users to provide a custom version group ID for controlling Cloud versioning - [#1665](https://github.com/PrefectHQ/prefect/issues/1665)
- Stop autogenerating constant tasks - [#1730](https://github.com/PrefectHQ/prefect/pull/1730)

### Enhancements

- Raise an informative error when context objects are pickled - [#1710](https://github.com/PrefectHQ/prefect/issues/1710)
- Add an option to pass in `run_name` to a flow run to override the auto-generated names when calling `create_flow_run` [#1661](https://github.com/PrefectHQ/cloud/pull/1661)
- Add informative logs in the event that a heartbeat thread dies - [#1721](https://github.com/PrefectHQ/prefect/pull/1721)
- Loosen Job spec requirements for `KubernetesJobEnvironment` - [#1713](https://github.com/PrefectHQ/prefect/pull/1713)
- Loosen `containerDefinitions` requirements for `FargateTaskEnvironment` - [#1713](https://github.com/PrefectHQ/prefect/pull/1713)
- Local Docker agent proactively fails flow runs if image cannot be pulled - [#1395](https://github.com/PrefectHQ/prefect/issues/1395)
- Add graceful keyboard interrupt shutdown for all agents - [#1731](https://github.com/PrefectHQ/prefect/pull/1731)
- `agent start` CLI command now allows for Agent kwargs - [#1737](https://github.com/PrefectHQ/prefect/pull/1737)
- Add users to specify a custom Dockerfile for Docker storage - [#1738](https://github.com/PrefectHQ/prefect/pull/1738)
- Expose `labels` kwarg in `flow.deploy` for convenient labeling of Flows - [#1742](https://github.com/PrefectHQ/prefect/pull/1742)

### Task Library

- None

### Fixes

- `FargateTaskEnvironment` now uses provided `family` for task definition naming - [#1713](https://github.com/PrefectHQ/prefect/pull/1713)
- Fix executor initialization missing `self` in `KubernetesJobEnvironment` - [#1713](https://github.com/PrefectHQ/prefect/pull/1713)
- Fix `identifier_label` not being generated on each run for Kubernetes based environments - [#1718](https://github.com/PrefectHQ/prefect/pull/1718)
- Fix issue where users could not override their user config path when deploying Docker to Cloud - [#1719](https://github.com/PrefectHQ/prefect/pull/1719)
- Respect order of inputs in merge - [#1736](https://github.com/~/1736)

### Deprecations

- None

### Breaking Changes

- None

### Contributors

- [Brett Naul](https://github.com/bnaul)

## 0.7.1 <Badge text="beta" type="success"/>

Released on Nov 5, 2019

### Features

- None

### Enhancements

- Add a `save`/`load` interface to Flows - [#1685](https://github.com/PrefectHQ/prefect/pull/1685), [#1695](https://github.com/PrefectHQ/prefect/pull/1695)
- Add option to specify `aws_session_token` for the `FargateTaskEnvironment` - [#1688](https://github.com/PrefectHQ/prefect/pull/1688)
- Add `EnvVarSecrets` for loading sensitive information from environment variables - [#1683](https://github.com/PrefectHQ/prefect/pull/1683)
- Add an informative version header to all Cloud client requests - [#1690](https://github.com/PrefectHQ/prefect/pull/1690)
- Auto-label Flow environments when using Local storage - [#1696](https://github.com/PrefectHQ/prefect/pull/1696)
- Batch upload logs to Cloud in a background thread for improved performance - [#1691](https://github.com/PrefectHQ/prefect/pull/1691)
- Include agent labels within each flow's configuration environment - [#1671](https://github.com/PrefectHQ/prefect/issues/1671)

### Task Library

- None

### Fixes

- Fix Fargate Agent access defaults and environment variable support - [#1687](https://github.com/PrefectHQ/prefect/pull/1687)
- Removed default python version for docker builds - [#1705](https://github.com/PrefectHQ/prefect/pull/1705)
- Attempt to install prefect in any docker image (if it is not already installed) - [#1704](https://github.com/PrefectHQ/prefect/pull/1704)
- Kubernetes Agent deployment yaml now respects new `prefecthq/prefect` image tagging convention - [#1707](https://github.com/PrefectHQ/prefect/pull/1707)

### Deprecations

- None

### Breaking Changes

- None

### Contributors

- None

## 0.7.0 To Affinity and Beyond <Badge text="beta" type="success"/>

Released October 29, 2019

### Features

- Flow Affinity: Environments and Agents now support labeling for execution specification - [#1651](https://github.com/PrefectHQ/prefect/pull/1651)
- Add new Secret Tasks for a pluggable and reusable Secrets API - [#1346](https://github.com/PrefectHQ/prefect/issues/1346), [#1587](https://github.com/PrefectHQ/prefect/issues/1587)

### Enhancements

- Add the ability to delete task tag limits using the client - [#1622](https://github.com/PrefectHQ/prefect/pull/1622)
- Adds an "Ask for help" button with a link to the prefect.io support page - [#1637](https://github.com/PrefectHQ/prefect/pull/1637)
- Reduces the size of the `prefecthq/prefect` Docker image by ~400MB, which is now the base Docker image used in Flows - [#1648](https://github.com/PrefectHQ/prefect/pull/1648)
- Add a new healthcheck for environment dependencies - [#1653](https://github.com/PrefectHQ/prefect/pull/1653)
- Add default 30 second timeout to Client requests - [#1672](https://github.com/PrefectHQ/prefect/pull/1672)

### Task Library

- Add new Secret Tasks for a pluggable and reusable Secrets API - [#1346](https://github.com/PrefectHQ/prefect/issues/1346), [#1587](https://github.com/PrefectHQ/prefect/issues/1587)
- Add support for directly passing credentials to task library tasks, instead of passing secret names - [#1667](https://github.com/PrefectHQ/prefect/pull/1673)

### Fixes

- Fix defaults for unspecified ARNs in the Fargate Agent - [#1634](https://github.com/PrefectHQ/prefect/pull/1634)
- Fix ShellTask return value on empty stdout - [#1632](https://github.com/PrefectHQ/prefect/pull/1632)
- Fix issue with some Cloud Secrets not being converted from strings - [#1655](https://github.com/PrefectHQ/prefect/pull/1655)
- Fix issue with Agent logging config setting not working - [#1657](https://github.com/PrefectHQ/prefect/pull/1657)
- Fix issue with SnowflakeQuery tasks not working - [#1663](https://github.com/PrefectHQ/prefect/pull/1663)

### Deprecations

- Tasks that accepted the name of a secret (often `credentials_secret`) will raise a deprecation warning - [#1667](https://github.com/PrefectHQ/prefect/pull/1673)

### Breaking Changes

- Fargate Agent now takes in all boto3 camel case arguments instead of specific snake case options - [#1649](https://github.com/PrefectHQ/prefect/pull/1649)
- `kubernetes` is no longer installed by default in deployed flow images - [#1653](https://github.com/PrefectHQ/prefect/pull/1653)
- Tasks that accepted the name of a secret (often `credentials_secret`) no longer have a default value for that argument, as it has been deprecated - [#1667](https://github.com/PrefectHQ/prefect/pull/1673)

### Contributors

- [Tobias Schmidt](https://github.com/royalts)

## 0.6.7 Oh Six Seven <Badge text="beta" type="success"/>

Released October 16, 2019

### Features

- Environments now allow for optional `on_start` and `on_exit` callbacks - [#1610](https://github.com/PrefectHQ/prefect/pull/1610)

### Enhancements

- Raise more informative error when calling `flow.visualize()` if Graphviz executable not installed - [#1602](https://github.com/PrefectHQ/prefect/pull/1602)
- Allow authentication to Azure Blob Storage with SAS token - [#1600](https://github.com/PrefectHQ/prefect/pull/1600)
- Additional debug logs to `Docker Container` and `Docker Image` tasks - [#920](https://github.com/PrefectHQ/prefect/issues/920)
- Changes to Fargate agent to support temporary credentials and IAM role based credentials within AWS compute such as a container or ec2 instance. [#1607](https://github.com/PrefectHQ/prefect/pull/1607)
- Local Secrets set through environment variable now retain their casing - [#1601](https://github.com/PrefectHQ/prefect/issues/1601)
- Agents can accept an optional `name` for logging and debugging - [#1612](https://github.com/PrefectHQ/prefect/pull/1612)
- Added AWS configuration options for Fargate Agent (task_role_arn, execution_role_arn) - [#1614](https://github.com/PrefectHQ/prefect/pull/1614)
- Change EmailTask to accept SMTP server settings as well as an email_from kwarg - [#1619](https://github.com/PrefectHQ/prefect/pull/1619)
- Add the ability to delete task tag limits using the client - [#1622](https://github.com/PrefectHQ/prefect/pull/1622)

### Task Library

- Add `return_all` kwarg to `ShellTask` for optionally returning all lines of stdout - [#1598](https://github.com/PrefectHQ/prefect/pull/1598)
- Add `CosmosDBCreateItem`, `CosmosDBReadItems`, `CosmosDBQueryItems` and for interacting with data stored on Azure Cosmos DB - [#1617](https://github.com/PrefectHQ/prefect/pull/1617)

### Fixes

- Fix issue with running local Flow without a schedule containing cached tasks - [#1599](https://github.com/PrefectHQ/prefect/pull/1599)
- Remove blank string for `task_run_id` in k8s resource manager - [#1604](https://github.com/PrefectHQ/prefect/pull/1604)
- Fix issue with merge task not working for pandas dataframes and numpy arrays - [#1609](https://github.com/PrefectHQ/prefect/pull/1609)

### Deprecations

- None

### Breaking Changes

- Local Secrets set through environment variable now retain their casing - [#1601](https://github.com/PrefectHQ/prefect/issues/1601)

### Contributors

- [Mark McDonald](https://github.com/mhmcdonal)
- [Sherman K](https://github.com/shrmnk)

## 0.6.6 Wait For It <Badge text="beta" type="success"/>

Released October 3, 2019

### Features

- Added `KubernetesJobEnvironment` - [#1548](https://github.com/PrefectHQ/prefect/pull/1548)
- Add ability to enforce Task concurrency limits by tag in Prefect Cloud - [#1570](https://github.com/PrefectHQ/prefect/pull/1570)
- Added `FargateTaskEnvironment` - [#1592](https://github.com/PrefectHQ/prefect/pull/1592)

### Enhancements

- Allow the `Client` to more gracefully handle failed login attempts on initialization - [#1535](https://github.com/PrefectHQ/prefect/pull/1535)
- Replace `DotDict` with `box.Box` - [#1518](https://github.com/PrefectHQ/prefect/pull/1518)
- Store `cached_inputs` on Failed states and call their result handlers if they were provided - [#1557](https://github.com/PrefectHQ/prefect/pull/1557)
- `raise_on_exception` no longer raises for Prefect Signals, as these are typically intentional / for control flow - [#1562](https://github.com/PrefectHQ/prefect/pull/1562)
- `run cloud` CLI command takes in optional `--parameters` as a file path pointing to a JSON file - [#1582](https://github.com/PrefectHQ/prefect/pull/1582)
- Always consider `Constant` tasks successful and unpack them immediately instead of submitting them for execution - [#1527](https://github.com/PrefectHQ/prefect/issues/1527)

### Task Library

- Add `BlobStorageDownload` and `BlobStorageUpload` for interacting with data stored on Azure Blob Storage - [#1538](https://github.com/PrefectHQ/prefect/pull/1538)
- Loosen Kubernetes Tasks' requirement of an API secret key - [#1559](https://github.com/PrefectHQ/prefect/pull/1559)
- Add tasks for working in Azure Machine Learning Serviec with Datastores and Datasets - [#1590](https://github.com/PrefectHQ/prefect/pull/1590)

### Fixes

- Fix issue with certain Pause / Resume / Retry pipelines retrying indefinitely - [#1177](https://github.com/PrefectHQ/prefect/issues/1177)
- Kubernetes Agent deployment YAML generation defaults to local Prefect version - [#1573](https://github.com/PrefectHQ/prefect/pull/1573)
- Fix issue with custom result handlers not working when called in `cached_inputs` - [#1585](https://github.com/PrefectHQ/prefect/pull/1585)

### Deprecations

- None

### Breaking Changes

- None

### Contributors

- [Fredrik Sannholm](https://github.com/frsann)

## 0.6.5 Agents of Environmental Change <Badge text="beta" type="success"/>

Released September 20, 2019

### Features

- Added Fargate agent - [#1521](https://github.com/PrefectHQ/prefect/pull/1521)
- Custom user-written environments can be deployed to Prefect Cloud - [#1534](https://github.com/PrefectHQ/prefect/pull/1534), [#1537](https://github.com/PrefectHQ/prefect/pull/1537)

### Enhancements

- Allow for Agents to correctly run in environments with differently calibrated clocks - [#1402](https://github.com/PrefectHQ/prefect/issues/1402)
- Refactor `RemoteEnvironment` to utilize the `get_flow` storage interface - [#1476](https://github.com/PrefectHQ/prefect/issues/1476)
- Ensure Task logger is available in context throughout every pipeline step of the run - [#1509](https://github.com/PrefectHQ/prefect/issues/1509)
- Skip Docker registry pushing and pulling on empty `registry_url` attribute - [#1525](https://github.com/PrefectHQ/prefect/pull/1525)
- Agents now log platform errors to flow runs which cannot deploy - [#1528](https://github.com/PrefectHQ/prefect/pull/1528)
- Updating `ShellTask` to work more like Airflow Bash Operator for streaming logs and returning values - [#1451](https://github.com/PrefectHQ/prefect/pull/1451)
- Agents now have a verbose/debug logging option for granular output - [#1532](https://github.com/PrefectHQ/prefect/pull/1532)
- `DaskKubernetesEnvironment` now allows for custom scheduler and worker specs - [#1543](https://github.com/PrefectHQ/prefect/pull/1534), [#1537](https://github.com/PrefectHQ/prefect/pull/1537)

### Task Library

- None

### Fixes

- Fix map error by removing `imagePullSecrets` from Kubernetes Agent install if not provided - [#1524](https://github.com/PrefectHQ/prefect/pull/1524)
- Fix issue with two INFO logs not being associated with the Task Run in Cloud - [#1526](https://github.com/PrefectHQ/prefect/pull/1526)
- `execute` CLI command can now load custom environments off of the flow object - [#1534](https://github.com/PrefectHQ/prefect/pull/1534)

### Deprecations

- None

### Breaking Changes

- Update `ShellTask` to return only the last line of stdout, as a string - [#1451](https://github.com/PrefectHQ/prefect/pull/1451)

### Contributors

- [Braun Reyes](https://github.com/braunreyes)

## 0.6.4 I installed Docker on a Windows machine and all I got was this release <Badge text="beta" type="success"/>

Released September 10, 2019

### Features

- Improve Windows compatibility for local development and deploying to Prefect Cloud - [#1441](https://github.com/PrefectHQ/prefect/pull/1441), [#1456](https://github.com/PrefectHQ/prefect/pull/1456), [#1465](https://github.com/PrefectHQ/prefect/pull/1465), [#1466](https://github.com/PrefectHQ/prefect/pull/1466)

### Enhancements

- Add OS platform check to Local Agent for running on Windows machines - [#1441](https://github.com/PrefectHQ/prefect/pull/1441)
- Add `--base-url` argument for Docker daemons to `agent start` CLI command - [#1441](https://github.com/PrefectHQ/prefect/pull/1441)
- Add environment labels for organizing / tagging different Flow execution environments - [#1438](https://github.com/PrefectHQ/prefect/issues/1438)
- Use `-U` option when installing `prefect` in Docker containers to override base image version - [#1461](https://github.com/PrefectHQ/prefect/pull/1461)
- Remove restriction that prevented `DotDict` classes from having keys that shadowed dict methods - [#1462](https://github.com/PrefectHQ/prefect/pull/1462)
- Added livenessProbe to Kubernetes Agent - [#1474](https://github.com/PrefectHQ/prefect/pull/1474)
- Ensure external Dask Clusters do not require Prefect Cloud environment variables to run Cloud flows - [#1481](https://github.com/PrefectHQ/prefect/pull/1481)

### Task Library

- None

### Fixes

- Fix incorrect import in `DaskKubernetesEnvironment` job template - [#1458](https://github.com/PrefectHQ/prefect/pull/1458)
- Raise error on Agents started without an appropriate API token - [#1459](https://github.com/PrefectHQ/prefect/pull/1459)
- Fix bug when calling `as_nested_dict` on `DotDicts` with an `items` key - [#1462](https://github.com/PrefectHQ/prefect/pull/1462)
- Fix `--resource-manager` flag on agent install invalidating `imagePullSecrets` - [#1469](https://github.com/PrefectHQ/prefect/pull/1469)
- Fix issue with user-written result handlers in Prefect Cloud preventing some states from being set - [#1480](https://github.com/PrefectHQ/prefect/pull/1480)

### Deprecations

- None

### Breaking Changes

- None

### Contributors

- [Joe Schmid](https://github.com/joeschmid)
- [Brett Naul](https://github.com/bnaul)

## 0.6.3 Retry Release <Badge text="beta" type="success"/>

Released August 30, 2019

Maintenance release.

### Fixes

- Fix issue with reduced mapped tasks not respecting retries - [#1436](https://github.com/PrefectHQ/prefect/issues/1436)

## 0.6.2 Onboards and Upwards <Badge text="beta" type="success"/>

Released August 30, 2019

### Features

- Added Local, Kubernetes, and Nomad agents - [#1341](https://github.com/PrefectHQ/prefect/pull/1341)
- Add the ability for Tasks to sequentially loop - [#1356](https://github.com/PrefectHQ/prefect/pull/1356)

### Enhancements

- Adds a copy to clipboard button for codeblocks - [#213](https://github.com/prefecthq/prefect/issues/213)
- Updates Vuepress to v1.0.3 - [#770](https://github.com/prefecthq/prefect/issues/770)
- Introduce configurable default for storage class on Flows - [#1044](https://github.com/PrefectHQ/prefect/issues/1044)
- Allow for min and max workers to be specified in `DaskKubernetesEnvironment` - [#1338](https://github.com/PrefectHQ/prefect/pulls/1338)
- Use task and flow names for corresponding logger names for better organization - [#1355](https://github.com/PrefectHQ/prefect/pull/1355)
- `Paused` states subclass `Scheduled` and can have predefined expirations - [#1375](https://github.com/PrefectHQ/prefect/pull/1375)
- Introduce new Flow health checks prior to Cloud deployment - [#1372](https://github.com/PrefectHQ/prefect/issues/1372)
- Improve logging functionality to include tracebacks - [#1374](https://github.com/PrefectHQ/prefect/issues/1374)
- Improve CLI user experience while working with Cloud - [#1384](https://github.com/PrefectHQ/prefect/pull/1384/)
- Users can now create projects from the CLI - [#1388](https://github.com/PrefectHQ/prefect/pull/1388)
- Add a health check to confirm that serialized flows are valid prior to Cloud deploy - [#1397](https://github.com/PrefectHQ/prefect/pull/1397)
- Add `task_slug`, `flow_id`, and `flow_run_id` to context - [#1405](https://github.com/PrefectHQ/prefect/pull/1405)
- Support persistent `scheduled_start_time` for scheduled flow runs when run locally with `flow.run()` - [#1418](https://github.com/PrefectHQ/prefect/pull/1418), [#1429](https://github.com/PrefectHQ/prefect/pull/1429)
- Add `task_args` to `Task.map` - [#1390](https://github.com/PrefectHQ/prefect/issues/1390)
- Add auth flows for `USER`-scoped Cloud API tokens - [#1423](https://github.com/PrefectHQ/prefect/pull/1423)
- Add `AzureResultHandler` for handling results to / from Azure Blob storage containers - [#1421](https://github.com/PrefectHQ/prefect/pull/1421)
- Add new configurable `LocalDaskExecutor` - [#1336](https://github.com/PrefectHQ/prefect/issues/1336)
- Add CLI commands for working with Prefect Cloud auth - [#1431](https://github.com/PrefectHQ/prefect/pull/1431)

### Task Library

- Add new `SnowflakeQuery` task for using snowflake data warehouse - [#1113](https://github.com/PrefectHQ/prefect/issues/1113)

### Fixes

- Fix issue with Docker storage not respecting user-provided image names - [#1335](https://github.com/PrefectHQ/prefect/pull/1335)
- Fix issue with local retries in Cloud not always running in-process - [#1348](https://github.com/PrefectHQ/prefect/pull/1348)

### Deprecations

- Rename `SynchronousExecutor` as `LocalDaskExecutor` - [#1434](https://github.com/PrefectHQ/prefect/pull/1434)

### Breaking Changes

- Rename `CloudEnvironment` to `DaskKubernetesEnvironment` - [#1250](https://github.com/PrefectHQ/prefect/issues/1250)
- Remove unused `queue` method from all executors - [#1434](https://github.com/PrefectHQ/prefect/pull/1434)

### Contributors

- [Alex Kravetz](http://github.com/akravetz)

## 0.6.1 Prefect Timing <Badge text="beta" type="success"/>

Released August 8, 2019

### Features

- Introduce new `flows.checkpointing` configuration setting for checkpointing Tasks in local execution - [#1283](https://github.com/PrefectHQ/prefect/pull/1283)
- Introduce new, flexible `Schedule` objects - [#1320](https://github.com/PrefectHQ/prefect/pull/1320)

### Enhancements

- Allow passing of custom headers in `Client` calls - [#1255](https://github.com/PrefectHQ/prefect/pull/1255)
- Autogenerate informative names and tags for Docker images built for Flow storage - [#1237](https://github.com/PrefectHQ/prefect/issues/1237)
- Allow mixed-case configuration keys (environment variables are interpolated as lowercase) - [#1288](https://github.com/PrefectHQ/prefect/issues/1288)
- Ensure state handler errors are logged informatively - [#1326](https://github.com/PrefectHQ/prefect/issues/1326)

### Task Library

- Add `BigQueryLoadGoogleCloudStorage` task for loading data into BigQuery from Google Cloud Storage [#1317](https://github.com/PrefectHQ/prefect/pull/1317)

### Fixes

- Fix issue with logs not always arriving in long-standing Dask clusters - [#1244](https://github.com/PrefectHQ/prefect/pull/1244)
- Fix issue with `BuildImage` docker task not actually running to completion - [#1243](https://github.com/PrefectHQ/prefect/issues/1243)
- Fix `run --logs` CLI command not exiting on flow run finished state - [#1319](https://github.com/PrefectHQ/prefect/pull/1319)

### Deprecations

- `OneTimeSchedule` and `UnionSchedule` are deprecated, but remain callable as convenience functions - [#1320](https://github.com/PrefectHQ/prefect/pull/1320)
- Old-style schedules can be deserialized as new-style schedules, but support will eventually be dropped - [#1320](https://github.com/PrefectHQ/prefect/pull/1320)

### Breaking Changes

- `prefect.Client.graphql()` and `prefect.Client.post()` now use an explicit keyword, not `**kwargs`, for variables or parameters - [#1259](https://github.com/PrefectHQ/prefect/pull/1259)
- `auth add` CLI command replaced with `auth login` - [#1319](https://github.com/PrefectHQ/prefect/pull/1319)

### Contributors

- None

## 0.6.0 Cloud Ready <Badge text="beta" type="success"/>

Released July 16, 2019

### Features

- Add the Prefect CLI for working with core objects both locally and in cloud - [#1059](https://github.com/PrefectHQ/prefect/pull/1059)
- Add RemoteEnvironment for simple executor based executions - [#1215](https://github.com/PrefectHQ/prefect/pull/1215)
- Add the ability to share caches across Tasks and Flows - [#1222](https://github.com/PrefectHQ/prefect/pull/1222)
- Add the ability to submit tasks to specific dask workers for task / worker affinity - [#1229](https://github.com/PrefectHQ/prefect/pull/1229)

### Enhancements

- Refactor mapped caching to be independent of order - [#1082](https://github.com/PrefectHQ/prefect/issues/1082)
- Refactor caching to allow for caching across multiple runs - [#1082](https://github.com/PrefectHQ/prefect/issues/1082)
- Allow for custom secret names in Result Handlers - [#1098](https://github.com/PrefectHQ/prefect/issues/1098)
- Have `execute cloud-flow` CLI immediately set the flow run state to `Failed` if environment fails - [#1122](https://github.com/PrefectHQ/prefect/pull/1122)
- Validate configuration objects on initial load - [#1136](https://github.com/PrefectHQ/prefect/pull/1136)
- Add `auto_generated` property to Tasks for convenient filtering - [#1135](https://github.com/PrefectHQ/prefect/pull/1135)
- Disable dask work-stealing in Kubernetes via scheduler config - [#1166](https://github.com/PrefectHQ/prefect/pull/1166)
- Implement backoff retry settings on Client calls - [#1187](https://github.com/PrefectHQ/prefect/pull/1187)
- Explicitly set Dask keys for a better Dask visualization experience - [#1218](https://github.com/PrefectHQ/prefect/issues/1218)
- Implement a local cache which persists for the duration of a Python session - [#1221](https://github.com/PrefectHQ/prefect/issues/1221)
- Implement in-process retries for Cloud Tasks which request retry in less than one minute - [#1228](https://github.com/PrefectHQ/prefect/pull/1228)
- Support `Client.login()` with API tokens - [#1240](https://github.com/PrefectHQ/prefect/pull/1240)
- Add live log streaming for `prefect run cloud` command - [#1241](https://github.com/PrefectHQ/prefect/pull/1241)

### Task Library

- Add task to trigger AWS Step function workflow [#1012](https://github.com/PrefectHQ/prefect/issues/1012)
- Add task to copy files within Google Cloud Storage - [#1206](https://github.com/PrefectHQ/prefect/pull/1206)
- Add task for downloading files from Dropbox - [#1205](https://github.com/PrefectHQ/prefect/pull/1205)

### Fixes

- Fix issue with mapped caching in Prefect Cloud - [#1096](https://github.com/PrefectHQ/prefect/pull/1096)
- Fix issue with Result Handlers deserializing incorrectly in Cloud - [#1112](https://github.com/PrefectHQ/prefect/issues/1112)
- Fix issue caused by breaking change in `marshmallow==3.0.0rc7` - [#1151](https://github.com/PrefectHQ/prefect/pull/1151)
- Fix issue with passing results to Prefect signals - [#1163](https://github.com/PrefectHQ/prefect/issues/1163)
- Fix issue with `flow.update` not preserving mapped edges - [#1164](https://github.com/PrefectHQ/prefect/issues/1164)
- Fix issue with Parameters and Context not being raw dictionaries - [#1186](https://github.com/PrefectHQ/prefect/issues/1186)
- Fix issue with asynchronous, long-running mapped retries in Prefect Cloud - [#1208](https://github.com/PrefectHQ/prefect/pull/1208)
- Fix issue with automatically applied collections to task call arguments when using the imperative API - [#1211](https://github.com/PrefectHQ/prefect/issues/1211)

### Breaking Changes

- The CLI command `prefect execute-flow` and `prefect execute-cloud-flow` no longer exist - [#1059](https://github.com/PrefectHQ/prefect/pull/1059)
- The `slack_notifier` state handler now uses a `webhook_secret` kwarg to pull the URL from a Secret - [#1075](https://github.com/PrefectHQ/prefect/issues/1075)
- Use GraphQL for Cloud logging - [#1193](https://github.com/PrefectHQ/prefect/pull/1193)
- Remove the `CloudResultHandler` default result handler - [#1198](https://github.com/PrefectHQ/prefect/pull/1198)
- Rename `LocalStorage` to `Local` - [#1236](https://github.com/PrefectHQ/prefect/pull/1236)

### Contributors

- [Kwangyoun Jung](https://github.com/initialkommit)
- [Anes Benmerzoug](https://github.com/AnesBenmerzoug)

## 0.5.5 Season 8 <Badge text="beta" type="success"/>

Released May 31, 2019

Bugfix to address an unpinned dependency

## 0.5.4 A Release Has No Name <Badge text="beta" type="success"/>

Released May 28, 2019

### Features

- Add new `UnionSchedule` for combining multiple schedules, allowing for complex schedule specifications - [#428](https://github.com/PrefectHQ/prefect/issues/428)
- Allow for Cloud users to securely pull Docker images from private registries - [#1028](https://github.com/PrefectHQ/prefect/pull/1028)

### Enhancements

- Add `prefect_version` kwarg to `Docker` storage for controlling the version of prefect installed into your containers - [#1010](https://github.com/PrefectHQ/prefect/pull/1010), [#533](https://github.com/PrefectHQ/prefect/issues/533)
- Warn users if their Docker storage base image uses a different python version than their local machine - [#999](https://github.com/PrefectHQ/prefect/issues/999)
- Add flow run id to k8s labels on Cloud Environment jobs / pods for easier filtering in deployment - [#1016](https://github.com/PrefectHQ/prefect/pull/1016)
- Allow for `SlackTask` to pull the Slack webhook URL from a custom named Secret - [#1023](https://github.com/PrefectHQ/prefect/pull/1023)
- Raise informative errors when Docker storage push / pull fails - [#1029](https://github.com/PrefectHQ/prefect/issues/1029)
- Standardized `__repr__`s for various classes, to remove inconsistencies - [#617](https://github.com/PrefectHQ/prefect/issues/617)
- Allow for use of local images in Docker storage - [#1052](https://github.com/PrefectHQ/prefect/pull/1052)
- Allow for doc tests and doc generation to run without installing `all_extras` - [#1057](https://github.com/PrefectHQ/prefect/issues/1057)

### Task Library

- Add task for creating new branches in a GitHub repository - [#1011](https://github.com/PrefectHQ/prefect/pull/1011)
- Add tasks to create, delete, invoke, and list AWS Lambda functions [#1009](https://github.com/PrefectHQ/prefect/issues/1009)
- Add tasks for integration with spaCy pipelines [#1018](https://github.com/PrefectHQ/prefect/issues/1018)
- Add tasks for querying Postgres database [#1022](https://github.com/PrefectHQ/prefect/issues/1022)
- Add task for waiting on a Docker container to run and optionally raising for nonzero exit code - [#1061](https://github.com/PrefectHQ/prefect/pull/1061)
- Add tasks for communicating with Redis [#1021](https://github.com/PrefectHQ/prefect/issues/1021)

### Fixes

- Ensure that state change handlers are called even when unexpected initialization errors occur - [#1015](https://github.com/PrefectHQ/prefect/pull/1015)
- Fix an issue where a mypy assert relied on an unavailable import - [#1034](https://github.com/PrefectHQ/prefect/pull/1034)
- Fix an issue where user configurations were loaded after config interpolation had already taken place - [#1037](https://github.com/PrefectHQ/prefect/pull/1037)
- Fix an issue with saving a flow visualization to a file from a notebook - [#1056](https://github.com/PrefectHQ/prefect/pull/1056)
- Fix an issue in which mapped tasks incorrectly tried to run when their upstream was skipped - [#1068](https://github.com/PrefectHQ/prefect/issues/1068)
- Fix an issue in which mapped tasks were not using their caches locally - [#1067](https://github.com/PrefectHQ/prefect/issues/1067)

### Breaking Changes

- Changed the signature of `configuration.load_configuration()` - [#1037](https://github.com/PrefectHQ/prefect/pull/1037)
- Local Secrets now raise `ValueError`s when not found in context - [#1047](https://github.com/PrefectHQ/prefect/pull/1047)

### Contributors

- [Zach Angell](https://github.com/zangell44)
- [Nanda H Krishna](https://nandahkrishna.me)
- [Brett Naul](https://github.com/bnaul)
- [Jeremiah Lewis](https://github.com/jlewis91)
- [Dave Hirschfeld](https://github.com/dhirschfeld)

## 0.5.3 The Release is Bright and Full of Features <Badge text="beta" type="success"/>

Released May 7, 2019

### Features

- Add new `Storage` and `Environment` specifications - [#936](https://github.com/PrefectHQ/prefect/pull/936), [#956](https://github.com/PrefectHQ/prefect/pull/956)

### Enhancements

- Flow now has optional `storage` keyword - [#936](https://github.com/PrefectHQ/prefect/pull/936)
- Flow `environment` argument now defaults to a `CloudEnvironment` - [#936](https://github.com/PrefectHQ/prefect/pull/936)
- `Queued` states accept `start_time` arguments - [#955](https://github.com/PrefectHQ/prefect/pull/955)
- Add new `Bytes` and `Memory` storage classes for local testing - [#956](https://github.com/PrefectHQ/prefect/pull/956), [#961](https://github.com/PrefectHQ/prefect/pull/961)
- Add new `LocalEnvironment` execution environment for local testing - [#957](https://github.com/PrefectHQ/prefect/pull/957)
- Add new `Aborted` state for Flow runs which are cancelled by users - [#959](https://github.com/PrefectHQ/prefect/issues/959)
- Added an `execute-cloud-flow` CLI command for working with cloud deployed flows - [#971](https://github.com/PrefectHQ/prefect/pull/971)
- Add new `flows.run_on_schedule` configuration option for affecting the behavior of `flow.run` - [#972](https://github.com/PrefectHQ/prefect/issues/972)
- Allow for Tasks with `manual_only` triggers to be root tasks - [#667](https://github.com/PrefectHQ/prefect/issues/667)
- Allow compression of serialized flows [#993](https://github.com/PrefectHQ/prefect/pull/993)
- Allow for serialization of user written result handlers - [#623](https://github.com/PrefectHQ/prefect/issues/623)
- Allow for state to be serialized in certain triggers and cache validators - [#949](https://github.com/PrefectHQ/prefect/issues/949)
- Add new `filename` keyword to `flow.visualize` for automatically saving visualizations - [#1001](https://github.com/PrefectHQ/prefect/issues/1001)
- Add new `LocalStorage` option for storing Flows locally - [#1006](https://github.com/PrefectHQ/prefect/pull/1006)

### Task Library

- None

### Fixes

- Fix Docker storage not pulling correct flow path - [#968](https://github.com/PrefectHQ/prefect/pull/968)
- Fix `run_flow` loading to decode properly by use cloudpickle - [#978](https://github.com/PrefectHQ/prefect/pull/978)
- Fix Docker storage for handling flow names with spaces and weird characters - [#969](https://github.com/PrefectHQ/prefect/pull/969)
- Fix non-deterministic issue with mapping in the DaskExecutor - [#943](https://github.com/PrefectHQ/prefect/issues/943)

### Breaking Changes

- Remove `flow.id` and `task.id` attributes - [#940](https://github.com/PrefectHQ/prefect/pull/940)
- Removed old WIP environments - [#936](https://github.com/PrefectHQ/prefect/pull/936)
  (_Note_: Changes from [#936](https://github.com/PrefectHQ/prefect/pull/936) regarding environments don't break any Prefect code because environments weren't used yet outside of Cloud.)
- Update `flow.deploy` and `client.deploy` to use `set_schedule_active` kwarg to match Cloud - [#991](https://github.com/PrefectHQ/prefect/pull/991)
- Removed `Flow.generate_local_task_ids()` - [#992](#https://github.com/PrefectHQ/prefect/pull/992)

### Contributors

- None

## 0.5.2 Unredacted <Badge text="beta" type="success"/>

Released April 19, 2019

### Features

- Implement two new triggers that allow for specifying bounds on the number of failures or successes - [#933](https://github.com/PrefectHQ/prefect/issues/933)

### Enhancements

- `DaskExecutor(local_processes=True)` supports timeouts - [#886](https://github.com/PrefectHQ/prefect/issues/886)
- Calling `Secret.get()` from within a Flow context raises an informative error - [#927](https://github.com/PrefectHQ/prefect/issues/927)
- Add new keywords to `Task.set_upstream` and `Task.set_downstream` for handling keyed and mapped dependencies - [#823](https://github.com/PrefectHQ/prefect/issues/823)
- Downgrade default logging level to "INFO" from "DEBUG" - [#935](https://github.com/PrefectHQ/prefect/pull/935)
- Add start times to queued states - [#937](https://github.com/PrefectHQ/prefect/pull/937)
- Add `is_submitted` to states - [#944](https://github.com/PrefectHQ/prefect/pull/944)
- Introduce new `ClientFailed` state - [#938](https://github.com/PrefectHQ/prefect/issues/938)

### Task Library

- Add task for sending Slack notifications via Prefect Slack App - [#932](https://github.com/PrefectHQ/prefect/issues/932)

### Fixes

- Fix issue with timeouts behaving incorrectly with unpickleable objects - [#886](https://github.com/PrefectHQ/prefect/issues/886)
- Fix issue with Flow validation being performed even when eager validation was turned off - [#919](https://github.com/PrefectHQ/prefect/issues/919)
- Fix issue with downstream tasks with `all_failed` triggers running if an upstream Client call fails in Cloud - [#938](https://github.com/PrefectHQ/prefect/issues/938)

### Breaking Changes

- Remove `prefect make user config` from cli commands - [#904](https://github.com/PrefectHQ/prefect/issues/904)
- Change `set_schedule_active` keyword in Flow deployments to `set_schedule_inactive` to match Cloud - [#941](https://github.com/PrefectHQ/prefect/pull/941)

### Contributors

- None

## 0.5.1 It Takes a Village <Badge text="beta" type="success"/>

Released April 4, 2019

### Features

- API reference documentation is now versioned - [#270](https://github.com/PrefectHQ/prefect/issues/270)
- Add `S3ResultHandler` for handling results to / from S3 buckets - [#879](https://github.com/PrefectHQ/prefect/pull/879)
- Add ability to use `Cached` states across flow runs in Cloud - [#885](https://github.com/PrefectHQ/prefect/pull/885)

### Enhancements

- Bump to latest version of `pytest` (4.3) - [#814](https://github.com/PrefectHQ/prefect/issues/814)
- `Client.deploy` accepts optional `build` kwarg for avoiding building Flow environment - [#876](https://github.com/PrefectHQ/prefect/pull/876)
- Bump `distributed` to 1.26.1 for enhanced security features - [#878](https://github.com/PrefectHQ/prefect/pull/878)
- Local secrets automatically attempt to load secrets as JSON - [#883](https://github.com/PrefectHQ/prefect/pull/883)
- Add task logger to context for easily creating custom logs during task runs - [#884](https://github.com/PrefectHQ/prefect/issues/884)

### Task Library

- Add `ParseRSSFeed` for parsing a remote RSS feed - [#856](https://github.com/PrefectHQ/prefect/pull/856)
- Add tasks for working with Docker containers and imaged - [#864](https://github.com/PrefectHQ/prefect/pull/864)
- Add task for creating a BigQuery table - [#895](https://github.com/PrefectHQ/prefect/pull/895)

### Fixes

- Only checkpoint tasks if running in cloud - [#839](https://github.com/PrefectHQ/prefect/pull/839), [#854](https://github.com/PrefectHQ/prefect/pull/854)
- Adjusted small flake8 issues for names, imports, and comparisons - [#849](https://github.com/PrefectHQ/prefect/pull/849)
- Fix bug preventing `flow.run` from properly using cached tasks - [#861](https://github.com/PrefectHQ/prefect/pull/861)
- Fix tempfile usage in `flow.visualize` so that it runs on Windows machines - [#858](https://github.com/PrefectHQ/prefect/issues/858)
- Fix issue caused by Python 3.5.2 bug for Python 3.5.2 compatibility - [#857](https://github.com/PrefectHQ/prefect/issues/857)
- Fix issue in which `GCSResultHandler` was not pickleable - [#879](https://github.com/PrefectHQ/prefect/pull/879)
- Fix issue with automatically converting callables and dicts to tasks - [#894](https://github.com/PrefectHQ/prefect/issues/894)

### Breaking Changes

- Change the call signature of `Dict` task from `run(**task_results)` to `run(keys, values)` - [#894](https://github.com/PrefectHQ/prefect/issues/894)

### Contributors

- [ColCarroll](https://github.com/ColCarroll)
- [dhirschfeld](https://github.com/dhirschfeld)
- [BasPH](https://github.com/BasPH)
- [Miloš Garunović](https://github.com/milosgarunovic)
- [Nash Taylor](https://github.com/ntaylorwss)

## 0.5.0 Open Source Launch! <Badge text="beta" type="success"/>

Released March 24, 2019

### Features

- Add `checkpoint` option for individual `Task`s, as well as a global `checkpoint` config setting for storing the results of Tasks using their result handlers - [#649](https://github.com/PrefectHQ/prefect/pull/649)
- Add `defaults_from_attrs` decorator to easily construct `Task`s whose attributes serve as defaults for `Task.run` - [#293](https://github.com/PrefectHQ/prefect/issues/293)
- Environments follow new hierarchy (PIN-3) - [#670](https://github.com/PrefectHQ/prefect/pull/670)
- Add `OneTimeSchedule` for one-time execution at a specified time - [#680](https://github.com/PrefectHQ/prefect/pull/680)
- `flow.run` is now a blocking call which will run the Flow, on its schedule, and execute full state-based execution (including retries) - [#690](https://github.com/PrefectHQ/prefect/issues/690)
- Pre-populate `prefect.context` with various formatted date strings during execution - [#704](https://github.com/PrefectHQ/prefect/pull/704)
- Add ability to overwrite task attributes such as "name" when calling tasks in the functional API - [#717](https://github.com/PrefectHQ/prefect/issues/717)
- Release Prefect Core under the Apache 2.0 license - [#762](https://github.com/PrefectHQ/prefect/pull/762)

### Enhancements

- Refactor all `State` objects to store fully hydrated `Result` objects which track information about how results should be handled - [#612](https://github.com/PrefectHQ/prefect/pull/612), [#616](https://github.com/PrefectHQ/prefect/pull/616)
- Add `google.cloud.storage` as an optional extra requirement so that the `GCSResultHandler` can be exposed better - [#626](https://github.com/PrefectHQ/prefect/pull/626)
- Add a `start_time` check for Scheduled flow runs, similar to the one for Task runs - [#605](https://github.com/PrefectHQ/prefect/issues/605)
- Project names can now be specified for deployments instead of IDs - [#633](https://github.com/PrefectHQ/prefect/pull/633)
- Add a `createProject` mutation function to the client - [#633](https://github.com/PrefectHQ/prefect/pull/633)
- Add timestamp to auto-generated API docs footer - [#639](https://github.com/PrefectHQ/prefect/pull/639)
- Refactor `Result` interface into `Result` and `SafeResult` - [#649](https://github.com/PrefectHQ/prefect/pull/649)
- The `manual_only` trigger will pass if `resume=True` is found in context, which indicates that a `Resume` state was passed - [#664](https://github.com/PrefectHQ/prefect/issues/664)
- Added DockerOnKubernetes environment (PIN-3) - [#670](https://github.com/PrefectHQ/prefect/pull/670)
- Added Prefect docker image (PIN-3) - [#670](https://github.com/PrefectHQ/prefect/pull/670)
- `defaults_from_attrs` now accepts a splatted list of arguments - [#676](https://github.com/PrefectHQ/prefect/issues/676)
- Add retry functionality to `flow.run(on_schedule=True)` for local execution - [#680](https://github.com/PrefectHQ/prefect/pull/680)
- Add `helper_fns` keyword to `ShellTask` for pre-populating helper functions to commands - [#681](https://github.com/PrefectHQ/prefect/pull/681)
- Convert a few DEBUG level logs to INFO level logs - [#682](https://github.com/PrefectHQ/prefect/issues/682)
- Added DaskOnKubernetes environment (PIN-3) - [#695](https://github.com/PrefectHQ/prefect/pull/695)
- Load `context` from Cloud when running flows - [#699](https://github.com/PrefectHQ/prefect/pull/699)
- Add `Queued` state - [#705](https://github.com/PrefectHQ/prefect/issues/705)
- `flow.serialize()` will always serialize its environment, regardless of `build` - [#696](https://github.com/PrefectHQ/prefect/issues/696)
- `flow.deploy()` now raises an informative error if your container cannot deserialize the Flow - [#711](https://github.com/PrefectHQ/prefect/issues/711)
- Add `_MetaState` as a parent class for states that modify other states - [#726](https://github.com/PrefectHQ/prefect/pull/726)
- Add `flow` keyword argument to `Task.set_upstream()` and `Task.set_downstream()` - [#749](https://github.com/PrefectHQ/prefect/pull/749)
- Add `is_retrying()` helper method to all `State` objects - [#753](https://github.com/PrefectHQ/prefect/pull/753)
- Allow for state handlers which return `None` - [#753](https://github.com/PrefectHQ/prefect/pull/753)
- Add daylight saving time support for `CronSchedule` - [#729](https://github.com/PrefectHQ/prefect/pull/729)
- Add `idempotency_key` and `context` arguments to `Client.create_flow_run` - [#757](https://github.com/PrefectHQ/prefect/issues/757)
- Make `EmailTask` more secure by pulling credentials from secrets - [#706](https://github.com/PrefectHQ/prefect/issues/706)

### Task Library

- Add `GCSUpload` and `GCSDownload` for uploading / retrieving string data to / from Google Cloud Storage - [#673](https://github.com/PrefectHQ/prefect/pull/673)
- Add `BigQueryTask` and `BigQueryInsertTask` for executing queries against BigQuery tables and inserting data - [#678](https://github.com/PrefectHQ/prefect/pull/678), [#685](https://github.com/PrefectHQ/prefect/pull/685)
- Add `FilterTask` for filtering out lists of results - [#637](https://github.com/PrefectHQ/prefect/issues/637)
- Add `S3Download` and `S3Upload` for interacting with data stored on AWS S3 - [#692](https://github.com/PrefectHQ/prefect/issues/692)
- Add `AirflowTask` and `AirflowTriggerDAG` tasks to the task library for running individual Airflow tasks / DAGs - [#735](https://github.com/PrefectHQ/prefect/issues/735)
- Add `OpenGitHubIssue` and `CreateGitHubPR` tasks for interacting with GitHub repositories - [#771](https://github.com/PrefectHQ/prefect/pull/771)
- Add Kubernetes tasks for deployments, jobs, pods, and services - [#779](https://github.com/PrefectHQ/prefect/pull/779)
- Add Airtable tasks - [#803](https://github.com/PrefectHQ/prefect/pull/803)
- Add Twitter tasks - [#803](https://github.com/PrefectHQ/prefect/pull/803)
- Add `GetRepoInfo` for pulling GitHub repository information - [#816](https://github.com/PrefectHQ/prefect/pull/816)

### Fixes

- Fix edge case in doc generation in which some `Exception`s' call signature could not be inspected - [#513](https://github.com/PrefectHQ/prefect/issues/513)
- Fix bug in which exceptions raised within flow runner state handlers could not be sent to Cloud - [#628](https://github.com/PrefectHQ/prefect/pull/628)
- Fix issue wherein heartbeats were not being called on a fixed interval - [#669](https://github.com/PrefectHQ/prefect/pull/669)
- Fix issue wherein code blocks inside of method docs couldn't use `**kwargs` - [#658](https://github.com/PrefectHQ/prefect/issues/658)
- Fix bug in which Prefect-generated Keys for S3 buckets were not properly converted to strings - [#698](https://github.com/PrefectHQ/prefect/pull/698)
- Fix next line after Docker Environment push/pull from overwriting progress bar - [#702](https://github.com/PrefectHQ/prefect/pull/702)
- Fix issue with `JinjaTemplate` not being pickleable - [#710](https://github.com/PrefectHQ/prefect/pull/710)
- Fix issue with creating secrets from JSON documents using the Core Client - [#715](https://github.com/PrefectHQ/prefect/pull/715)
- Fix issue with deserialization of JSON secrets unnecessarily calling `json.loads` - [#716](https://github.com/PrefectHQ/prefect/pull/716)
- Fix issue where `IntervalSchedules` didn't respect daylight saving time after serialization - [#729](https://github.com/PrefectHQ/prefect/pull/729)

### Breaking Changes

- Remove the `BokehRunner` and associated webapp - [#609](https://github.com/PrefectHQ/prefect/issues/609)
- Rename `ResultHandler` methods from `serialize` / `deserialize` to `write` / `read` - [#612](https://github.com/PrefectHQ/prefect/pull/612)
- Refactor all `State` objects to store fully hydrated `Result` objects which track information about how results should be handled - [#612](https://github.com/PrefectHQ/prefect/pull/612), [#616](https://github.com/PrefectHQ/prefect/pull/616)
- `Client.create_flow_run` now returns a string instead of a `GraphQLResult` object to match the API of `deploy` - [#630](https://github.com/PrefectHQ/prefect/pull/630)
- `flow.deploy` and `client.deploy` require a `project_name` instead of an ID - [#633](https://github.com/PrefectHQ/prefect/pull/633)
- Upstream state results now take precedence for task inputs over `cached_inputs` - [#591](https://github.com/PrefectHQ/prefect/issues/591)
- Rename `Match` task (used inside control flow) to `CompareValue` - [#638](https://github.com/PrefectHQ/prefect/pull/638)
- `Client.graphql()` now returns a response with up to two keys (`data` and `errors`). Previously the `data` key was automatically selected - [#642](https://github.com/PrefectHQ/prefect/pull/642)
- `ContainerEnvironment` was changed to `DockerEnvironment` - [#670](https://github.com/PrefectHQ/prefect/pull/670)
- The environment `from_file` was moved to `utilities.environments` - [#670](https://github.com/PrefectHQ/prefect/pull/670)
- Removed `start_tasks` argument from `FlowRunner.run()` and `check_upstream` argument from `TaskRunner.run()` - [#672](https://github.com/PrefectHQ/prefect/pull/672)
- Remove support for Python 3.4 - [#671](https://github.com/PrefectHQ/prefect/issues/671)
- `flow.run` is now a blocking call which will run the Flow, on its schedule, and execute full state-based execution (including retries) - [#690](https://github.com/PrefectHQ/prefect/issues/690)
- Remove `make_return_failed_handler` as `flow.run` now returns all task states - [#693](https://github.com/PrefectHQ/prefect/pull/693)
- Refactor Airflow migration tools into a single `AirflowTask` in the task library for running individual Airflow tasks - [#735](https://github.com/PrefectHQ/prefect/issues/735)
- `name` is now required on all Flow objects - [#732](https://github.com/PrefectHQ/prefect/pull/732)
- Separate installation "extras" packages into multiple, smaller extras - [#739](https://github.com/PrefectHQ/prefect/issues/739)
- `Flow.parameters()` always returns a set of parameters - [#756](https://github.com/PrefectHQ/prefect/pull/756)

## 0.4.1 <Badge text="beta" type="success"/>

Released January 31, 2019

### Features

- Add ability to run scheduled flows locally via `on_schedule` kwarg in `flow.run()` - [#519](https://github.com/PrefectHQ/prefect/issues/519)
- Allow tasks to specify their own result handlers, ensure inputs and outputs are stored only when necessary, and ensure no raw data is sent to the database - [#587](https://github.com/PrefectHQ/prefect/pull/587)

### Enhancements

- Allow for building `ContainerEnvironment`s locally without pushing to registry - [#514](https://github.com/PrefectHQ/prefect/issues/514)
- Make mapping more robust when running children tasks multiple times - [#541](https://github.com/PrefectHQ/prefect/pull/541)
- Always prefer `cached_inputs` over upstream states, if available - [#546](https://github.com/PrefectHQ/prefect/pull/546)
- Add hooks to `FlowRunner.initialize_run()` for manipulating task states and contexts - [#548](https://github.com/PrefectHQ/prefect/pull/548)
- Improve state-loading strategy for Prefect Cloud - [#555](https://github.com/PrefectHQ/prefect/issues/555)
- Introduce `on_failure` kwarg to Tasks and Flows for user-friendly failure callbacks - [#551](https://github.com/PrefectHQ/prefect/issues/551)
- Include `scheduled_start_time` in context for Flow runs - [#524](https://github.com/PrefectHQ/prefect/issues/524)
- Add GitHub PR template - [#542](https://github.com/PrefectHQ/prefect/pull/542)
- Allow flows to be deployed to Prefect Cloud without a project id - [#571](https://github.com/PrefectHQ/prefect/pull/571)
- Introduce serialization schemas for ResultHandlers - [#572](https://github.com/PrefectHQ/prefect/issues/572)
- Add new `metadata` attribute to States for managing user-generated results - [#573](https://github.com/PrefectHQ/prefect/issues/573)
- Add new 'JSONResultHandler' for serializing small bits of data without external storage - [#576](https://github.com/PrefectHQ/prefect/issues/576)
- Use `JSONResultHandler` for all Parameter caching - [#590](https://github.com/PrefectHQ/prefect/pull/590)

### Fixes

- Fixed `flow.deploy()` attempting to access a nonexistent string attribute - [#503](https://github.com/PrefectHQ/prefect/pull/503)
- Ensure all logs make it to the logger service in deployment - [#508](https://github.com/PrefectHQ/prefect/issues/508), [#552](https://github.com/PrefectHQ/prefect/issues/552)
- Fix a situation where `Paused` tasks would be treated as `Pending` and run - [#535](https://github.com/PrefectHQ/prefect/pull/535)
- Ensure errors raised in state handlers are trapped appropriately in Cloud Runners - [#554](https://github.com/PrefectHQ/prefect/pull/554)
- Ensure unexpected errors raised in FlowRunners are robustly handled - [#568](https://github.com/PrefectHQ/prefect/pull/568)
- Fixed non-deterministic errors in mapping caused by clients resolving futures of other clients - [#569](https://github.com/PrefectHQ/prefect/pull/569)
- Older versions of Prefect will now ignore fields added by newer versions when deserializing objects - [#583](https://github.com/PrefectHQ/prefect/pull/583)
- Result handler failures now result in clear task run failures - [#575](https://github.com/PrefectHQ/prefect/issues/575)
- Fix issue deserializing old states with empty metadata - [#590](https://github.com/PrefectHQ/prefect/pull/590)
- Fix issue serializing `cached_inputs` - [#594](https://github.com/PrefectHQ/prefect/pull/594)

### Breaking Changes

- Move `prefect.client.result_handlers` to `prefect.engine.result_handlers` - [#512](https://github.com/PrefectHQ/prefect/pull/512)
- Removed `inputs` kwarg from `TaskRunner.run()` - [#546](https://github.com/PrefectHQ/prefect/pull/546)
- Moves the `start_task_ids` argument from `FlowRunner.run()` to `Environment.run()` - [#544](https://github.com/PrefectHQ/prefect/issues/544), [#545](https://github.com/PrefectHQ/prefect/pull/545)
- Convert `timeout` kwarg from `timedelta` to `integer` - [#540](https://github.com/PrefectHQ/prefect/issues/540)
- Remove `timeout` kwarg from `executor.wait` - [#569](https://github.com/PrefectHQ/prefect/pull/569)
- Serialization of States will _ignore_ any result data that hasn't been processed - [#581](https://github.com/PrefectHQ/prefect/pull/581)
- Removes `VersionedSchema` in favor of implicit versioning: serializers will ignore unknown fields and the `create_object` method is responsible for recreating missing ones - [#583](https://github.com/PrefectHQ/prefect/pull/583)
- Convert and rename `CachedState` to a successful state named `Cached`, and also remove the superfluous `cached_result` attribute - [#586](https://github.com/PrefectHQ/prefect/issues/586)

## 0.4.0 <Badge text="beta" type="success"/>

Released January 8, 2019

### Features

- Add support for Prefect Cloud - [#374](https://github.com/PrefectHQ/prefect/pull/374), [#406](https://github.com/PrefectHQ/prefect/pull/406), [#473](https://github.com/PrefectHQ/prefect/pull/473), [#491](https://github.com/PrefectHQ/prefect/pull/491)
- Add versioned serialization schemas for `Flow`, `Task`, `Parameter`, `Edge`, `State`, `Schedule`, and `Environment` objects - [#310](https://github.com/PrefectHQ/prefect/pull/310), [#318](https://github.com/PrefectHQ/prefect/pull/318), [#319](https://github.com/PrefectHQ/prefect/pull/319), [#340](https://github.com/PrefectHQ/prefect/pull/340)
- Add ability to provide `ResultHandler`s for storing private result data - [#391](https://github.com/PrefectHQ/prefect/pull/391), [#394](https://github.com/PrefectHQ/prefect/pull/394), [#430](https://github.com/PrefectHQ/prefect/pull/430/)
- Support depth-first execution of mapped tasks and tracking of both the static "parent" and dynamic "children" via `Mapped` states - [#485](https://github.com/PrefectHQ/prefect/pull/485)

### Enhancements

- Add new `TimedOut` state for task execution timeouts - [#255](https://github.com/PrefectHQ/prefect/issues/255)
- Use timezone-aware dates throughout Prefect - [#325](https://github.com/PrefectHQ/prefect/pull/325)
- Add `description` and `tags` arguments to `Parameters` - [#318](https://github.com/PrefectHQ/prefect/pull/318)
- Allow edge `key` checks to be skipped in order to create "dummy" flows from metadata - [#319](https://github.com/PrefectHQ/prefect/pull/319)
- Add new `names_only` keyword to `flow.parameters` - [#337](https://github.com/PrefectHQ/prefect/pull/337)
- Add utility for building GraphQL queries and simple schemas from Python objects - [#342](https://github.com/PrefectHQ/prefect/pull/342)
- Add links to downloadable Jupyter notebooks for all tutorials - [#212](https://github.com/PrefectHQ/prefect/issues/212)
- Add `to_dict` convenience method for `DotDict` class - [#341](https://github.com/PrefectHQ/prefect/issues/341)
- Refactor requirements to a custom `ini` file specification - [#347](https://github.com/PrefectHQ/prefect/pull/347)
- Refactor API documentation specification to `toml` file - [#361](https://github.com/PrefectHQ/prefect/pull/361)
- Add new SQLite tasks for basic SQL scripting and querying - [#291](https://github.com/PrefectHQ/prefect/issues/291)
- Executors now pass `map_index` into the `TaskRunner`s - [#373](https://github.com/PrefectHQ/prefect/pull/373)
- All schedules support `start_date` and `end_date` parameters - [#375](https://github.com/PrefectHQ/prefect/pull/375)
- Add `DateTime` marshmallow field for timezone-aware serialization - [#378](https://github.com/PrefectHQ/prefect/pull/378)
- Adds ability to put variables into context via the config - [#381](https://github.com/PrefectHQ/prefect/issues/381)
- Adds new `client.deploy` method for adding new flows to the Prefect Cloud - [#388](https://github.com/PrefectHQ/prefect/issues/388)
- Add `id` attribute to `Task` class - [#416](https://github.com/PrefectHQ/prefect/issues/416)
- Add new `Resume` state for resuming from `Paused` tasks - [#435](https://github.com/PrefectHQ/prefect/issues/435)
- Add support for heartbeats - [#436](https://github.com/PrefectHQ/prefect/issues/436)
- Add new `Submitted` state for signaling that `Scheduled` tasks have been handled - [#445](https://github.com/PrefectHQ/prefect/issues/445)
- Add ability to add custom environment variables and copy local files into `ContainerEnvironment`s - [#453](https://github.com/PrefectHQ/prefect/issues/453)
- Add `set_secret` method to Client for creating and setting the values of user secrets - [#452](https://github.com/PrefectHQ/prefect/issues/452)
- Refactor runners into `CloudTaskRunner` and `CloudFlowRunner` classes - [#431](https://github.com/PrefectHQ/prefect/issues/431)
- Added functions for loading default `engine` classes from config - [#477](https://github.com/PrefectHQ/prefect/pull/477)

### Fixes

- Fixed issue with `GraphQLResult` reprs - [#374](https://github.com/PrefectHQ/prefect/pull/374)
- `CronSchedule` produces expected results across daylight savings time transitions - [#375](https://github.com/PrefectHQ/prefect/pull/375)
- `utilities.serialization.Nested` properly respects `marshmallow.missing` values - [#398](https://github.com/PrefectHQ/prefect/pull/398)
- Fixed issue in capturing unexpected mapping errors during task runs - [#409](https://github.com/PrefectHQ/prefect/pull/409)
- Fixed issue in `flow.visualize()` so that mapped flow states can be passed and colored - [#387](https://github.com/PrefectHQ/prefect/issues/387)
- Fixed issue where `IntervalSchedule` was serialized at "second" resolution, not lower - [#427](https://github.com/PrefectHQ/prefect/pull/427)
- Fixed issue where `SKIP` signals were preventing multiple layers of mapping - [#455](https://github.com/PrefectHQ/prefect/issues/455)
- Fixed issue with multi-layer mapping in `flow.visualize()` - [#454](https://github.com/PrefectHQ/prefect/issues/454)
- Fixed issue where Prefect Cloud `cached_inputs` weren't being used locally - [#434](https://github.com/PrefectHQ/prefect/issues/434)
- Fixed issue where `Config.set_nested` would have an error if the provided key was nested deeper than an existing terminal key - [#479](https://github.com/PrefectHQ/prefect/pull/479)
- Fixed issue where `state_handlers` were not called for certain signals - [#494](https://github.com/PrefectHQ/prefect/pull/494)

### Breaking Changes

- Remove `NoSchedule` and `DateSchedule` schedule classes - [#324](https://github.com/PrefectHQ/prefect/pull/324)
- Change `serialize()` method to use schemas rather than custom dict - [#318](https://github.com/PrefectHQ/prefect/pull/318)
- Remove `timestamp` property from `State` classes - [#305](https://github.com/PrefectHQ/prefect/pull/305)
- Remove the custom JSON encoder library at `prefect.utilities.json` - [#336](https://github.com/PrefectHQ/prefect/pull/336)
- `flow.parameters` now returns a set of parameters instead of a dictionary - [#337](https://github.com/PrefectHQ/prefect/pull/337)
- Renamed `to_dotdict` -> `as_nested_dict` - [#339](https://github.com/PrefectHQ/prefect/pull/339)
- Moved `prefect.utilities.collections.GraphQLResult` to `prefect.utilities.graphql.GraphQLResult` - [#371](https://github.com/PrefectHQ/prefect/pull/371)
- `SynchronousExecutor` now does _not_ do depth first execution for mapped tasks - [#373](https://github.com/PrefectHQ/prefect/pull/373)
- Renamed `prefect.utilities.serialization.JSONField` -> `JSONCompatible`, removed its `max_size` feature, and no longer automatically serialize payloads as strings - [#376](https://github.com/PrefectHQ/prefect/pull/376)
- Renamed `prefect.utilities.serialization.NestedField` -> `Nested` - [#376](https://github.com/PrefectHQ/prefect/pull/376)
- Renamed `prefect.utilities.serialization.NestedField.dump_fn` -> `NestedField.value_selection_fn` for clarity - [#377](https://github.com/PrefectHQ/prefect/pull/377)
- Local secrets are now pulled from `secrets` in context instead of `_secrets` - [#382](https://github.com/PrefectHQ/prefect/pull/382)
- Remove Task and Flow descriptions, Flow project & version attributes - [#383](https://github.com/PrefectHQ/prefect/issues/383)
- Changed `Schedule` parameter from `on_or_after` to `after` - [#396](https://github.com/PrefectHQ/prefect/issues/396)
- Environments are immutable and return `dict` keys instead of `str`; some arguments for `ContainerEnvironment` are removed - [#398](https://github.com/PrefectHQ/prefect/pull/398)
- `environment.run()` and `environment.build()`; removed the `flows` CLI and replaced it with a top-level CLI command, `prefect run` - [#400](https://github.com/PrefectHQ/prefect/pull/400)
- The `set_temporary_config` utility now accepts a single dict of multiple config values, instead of just a key/value pair, and is located in `utilities.configuration` - [#401](https://github.com/PrefectHQ/prefect/pull/401)
- Bump `click` requirement to 7.0, which changes underscores to hyphens at CLI - [#409](https://github.com/PrefectHQ/prefect/pull/409)
- `IntervalSchedule` rejects intervals of less than one minute - [#427](https://github.com/PrefectHQ/prefect/pull/427)
- `FlowRunner` returns a `Running` state, not a `Pending` state, when flows do not finish - [#433](https://github.com/PrefectHQ/prefect/pull/433)
- Remove the `task_contexts` argument from `FlowRunner.run()` - [#440](https://github.com/PrefectHQ/prefect/pull/440)
- Remove the leading underscore from Prefect-set context keys - [#446](https://github.com/PrefectHQ/prefect/pull/446)
- Removed throttling tasks within the local cluster - [#470](https://github.com/PrefectHQ/prefect/pull/470)
- Even `start_tasks` will not run before their state's `start_time` (if the state is `Scheduled`) - [#474](https://github.com/PrefectHQ/prefect/pull/474)
- `DaskExecutor`'s "processes" keyword argument was renamed "local_processes" - [#477](https://github.com/PrefectHQ/prefect/pull/477)
- Removed the `mapped` and `map_index` kwargs from `TaskRunner.run()`. These values are now inferred automatically - [#485](https://github.com/PrefectHQ/prefect/pull/485)
- The `upstream_states` dictionary used by the Runners only includes `State` values, not lists of `States`. The use case that required lists of `States` is now covered by the `Mapped` state. - [#485](https://github.com/PrefectHQ/prefect/pull/485)

## 0.3.3 <Badge text="alpha" type="warn"/>

Released October 30, 2018

### Features

- Refactor `FlowRunner` and `TaskRunner` into a modular `Runner` pipelines - [#260](https://github.com/PrefectHQ/prefect/pull/260), [#267](https://github.com/PrefectHQ/prefect/pull/267)
- Add configurable `state_handlers` for `FlowRunners`, `Flows`, `TaskRunners`, and `Tasks` - [#264](https://github.com/PrefectHQ/prefect/pull/264), [#267](https://github.com/PrefectHQ/prefect/pull/267)
- Add gmail and slack notification state handlers w/ tutorial - [#274](https://github.com/PrefectHQ/prefect/pull/274), [#294](https://github.com/PrefectHQ/prefect/pull/294)

### Enhancements

- Add a new method `flow.get_tasks()` for easily filtering flow tasks by attribute - [#242](https://github.com/PrefectHQ/prefect/pull/242)
- Add new `JinjaTemplate` for easily rendering jinja templates - [#200](https://github.com/PrefectHQ/prefect/issues/200)
- Add new `PAUSE` signal for halting task execution - [#246](https://github.com/PrefectHQ/prefect/pull/246)
- Add new `Paused` state corresponding to `PAUSE` signal, and new `pause_task` utility - [#251](https://github.com/PrefectHQ/prefect/issues/251)
- Add ability to timeout task execution for all executors except `DaskExecutor(processes=True)` - [#240](https://github.com/PrefectHQ/prefect/issues/240)
- Add explicit unit test to check Black formatting (Python 3.6+) - [#261](https://github.com/PrefectHQ/prefect/pull/261)
- Add ability to set local secrets in user config file - [#231](https://github.com/PrefectHQ/prefect/issues/231), [#274](https://github.com/PrefectHQ/prefect/pull/274)
- Add `is_skipped()` and `is_scheduled()` methods for `State` objects - [#266](https://github.com/PrefectHQ/prefect/pull/266), [#278](https://github.com/PrefectHQ/prefect/pull/278)
- Adds `now()` as a default `start_time` for `Scheduled` states - [#278](https://github.com/PrefectHQ/prefect/pull/278)
- `Signal` classes now pass arguments to underlying `State` objects - [#279](https://github.com/PrefectHQ/prefect/pull/279)
- Run counts are tracked via `Retrying` states - [#281](https://github.com/PrefectHQ/prefect/pull/281)

### Fixes

- Flow consistently raises if passed a parameter that doesn't exist - [#149](https://github.com/PrefectHQ/prefect/issues/149)

### Breaking Changes

- Renamed `scheduled_time` -> `start_time` in `Scheduled` state objects - [#278](https://github.com/PrefectHQ/prefect/pull/278)
- `TaskRunner.check_for_retry` no longer checks for `Retry` states without `start_time` set - [#278](https://github.com/PrefectHQ/prefect/pull/278)
- Swapped the position of `result` and `message` attributes in State initializations, and started storing caught exceptions as results - [#283](https://github.com/PrefectHQ/prefect/issues/283)

## 0.3.2 <Badge text="alpha" type="warn"/>

Released October 2, 2018

### Features

- Local parallelism with `DaskExecutor` - [#151](https://github.com/PrefectHQ/prefect/issues/151), [#186](https://github.com/PrefectHQ/prefect/issues/186)
- Resource throttling based on `tags` - [#158](https://github.com/PrefectHQ/prefect/issues/158), [#186](https://github.com/PrefectHQ/prefect/issues/186)
- `Task.map` for mapping tasks - [#186](https://github.com/PrefectHQ/prefect/issues/186)
- Added `AirFlow` utility for importing Airflow DAGs as Prefect Flows - [#232](https://github.com/PrefectHQ/prefect/pull/232)

### Enhancements

- Use Netlify to deploy docs - [#156](https://github.com/prefecthq/prefect/issues/156)
- Add changelog - [#153](https://github.com/prefecthq/prefect/issues/153)
- Add `ShellTask` - [#150](https://github.com/prefecthq/prefect/issues/150)
- Base `Task` class can now be run as a dummy task - [#191](https://github.com/PrefectHQ/prefect/pull/191)
- New `return_failed` keyword to `flow.run()` for returning failed tasks - [#205](https://github.com/PrefectHQ/prefect/pull/205)
- some minor changes to `flow.visualize()` for visualizing mapped tasks and coloring nodes by state - [#202](https://github.com/PrefectHQ/prefect/issues/202)
- Added new `flow.replace()` method for swapping out tasks within flows - [#230](https://github.com/PrefectHQ/prefect/pull/230)
- Add `debug` kwarg to `DaskExecutor` for optionally silencing dask logs - [#209](https://github.com/PrefectHQ/prefect/issues/209)
- Update `BokehRunner` for visualizing mapped tasks - [#220](https://github.com/PrefectHQ/prefect/issues/220)
- Env var configuration settings are typed - [#204](https://github.com/PrefectHQ/prefect/pull/204)
- Implement `map` functionality for the `LocalExecutor` - [#233](https://github.com/PrefectHQ/prefect/issues/233)

### Fixes

- Fix issue with Versioneer not picking up git tags - [#146](https://github.com/prefecthq/prefect/issues/146)
- `DotDicts` can have non-string keys - [#193](https://github.com/prefecthq/prefect/issues/193)
- Fix unexpected behavior in assigning tags using contextmanagers - [#190](https://github.com/PrefectHQ/prefect/issues/190)
- Fix bug in initialization of Flows with only `edges` - [#225](https://github.com/PrefectHQ/prefect/pull/225)
- Remove "bottleneck" when creating pipelines of mapped tasks - [#224](https://github.com/PrefectHQ/prefect/pull/224)

### Breaking Changes

- Runner refactor - [#221](https://github.com/PrefectHQ/prefect/pull/221)
- Cleaned up signatures of `TaskRunner` methods - [#171](https://github.com/prefecthq/prefect/issues/171)
- Locally, Python 3.4 users can not run the more advanced parallel executors (`DaskExecutor`) [#186](https://github.com/PrefectHQ/prefect/issues/186)

## 0.3.1 <Badge text="alpha" type="warn"/>

Released September 6, 2018

### Features

- Support for user configuration files - [#195](https://github.com/PrefectHQ/prefect/pull/195)

### Enhancements

- None

### Fixes

- Let DotDicts accept non-string keys - [#193](https://github.com/PrefectHQ/prefect/pull/193), [#194](https://github.com/PrefectHQ/prefect/pull/194)

### Breaking Changes

- None

## 0.3.0 <Badge text="alpha" type="warn"/>

Released August 20, 2018

### Features

- BokehRunner - [#104](https://github.com/prefecthq/prefect/issues/104), [#128](https://github.com/prefecthq/prefect/issues/128)
- Control flow: `ifelse`, `switch`, and `merge` - [#92](https://github.com/prefecthq/prefect/issues/92)
- Set state from `reference_tasks` - [#95](https://github.com/prefecthq/prefect/issues/95), [#137](https://github.com/prefecthq/prefect/issues/137)
- Add flow `Registry` - [#90](https://github.com/prefecthq/prefect/issues/90)
- Output caching with various `cache_validators` - [#84](https://github.com/prefecthq/prefect/issues/84), [#107](https://github.com/prefecthq/prefect/issues/107)
- Dask executor - [#82](https://github.com/prefecthq/prefect/issues/82), [#86](https://github.com/prefecthq/prefect/issues/86)
- Automatic input caching for retries, manual-only triggers - [#78](https://github.com/prefecthq/prefect/issues/78)
- Functional API for `Flow` definition
- `State` classes
- `Signals` to transmit `State`

### Enhancements

- Add custom syntax highlighting to docs - [#141](https://github.com/prefecthq/prefect/issues/141)
- Add `bind()` method for tasks to call without copying - [#132](https://github.com/prefecthq/prefect/issues/132)
- Cache expensive flow graph methods - [#125](https://github.com/prefecthq/prefect/issues/125)
- Docker environments - [#71](https://github.com/prefecthq/prefect/issues/71)
- Automatic versioning via Versioneer - [#70](https://github.com/prefecthq/prefect/issues/70)
- `TriggerFail` state - [#67](https://github.com/prefecthq/prefect/issues/67)
- State classes - [#59](https://github.com/prefecthq/prefect/issues/59)

### Fixes

- None

### Breaking Changes

- None<|MERGE_RESOLUTION|>--- conflicted
+++ resolved
@@ -25,12 +25,9 @@
 
 - Fix type for Dask Security in RemoteDaskEnvironment - [#2571](https://github.com/PrefectHQ/prefect/pull/2571)
 - Fix issue with `log_stdout` not correctly storing returned data on the task run state - [#2585](https://github.com/PrefectHQ/prefect/pull/2585)
-<<<<<<< HEAD
 - Ensure result locations are updated from targets when copying tasks with `task_args` - [#2590](https://github.com/PrefectHQ/prefect/pull/2590)
-=======
 - Fix `S3Result` exists function handling of `NoSuchKey` error - [#2585](https://github.com/PrefectHQ/prefect/issues/2585)
 - Fix confusing language in Telemetry documentation - [#2593](https://github.com/PrefectHQ/prefect/pull/2593)
->>>>>>> c0953486
 
 ### Deprecations
 

--- conflicted
+++ resolved
@@ -10,12 +10,9 @@
 
 ### Enhancements
 
-<<<<<<< HEAD
 - Add OS platform check to Local Agent for running on Windows machines - [#1441](https://github.com/PrefectHQ/prefect/pull/1441)
 - Add `--base-url` argument for Docker daemons to `agent start` CLI command - [#1441](https://github.com/PrefectHQ/prefect/pull/1441)
-=======
 - Add environment labels for organizing / tagging different Flow execution environments - [#1438](https://github.com/PrefectHQ/prefect/issues/1438)
->>>>>>> f7c01979
 
 ### Task Library
 

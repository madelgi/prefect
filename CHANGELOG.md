--- conflicted
+++ resolved
@@ -13,12 +13,9 @@
 - Enhanced treatment of nested and ordered constant values - [#1829](https://github.com/PrefectHQ/prefect/pull/1829)
 - Add `on_datetime`, `on_date`, and `at_time` filters - [#1837](https://github.com/PrefectHQ/prefect/pull/1837)
 - Add `--latest` flag for Kubernetes Agent install CLI command - [#1842](https://github.com/PrefectHQ/prefect/pull/1842)
-<<<<<<< HEAD
 - Add `--no-cloud-logs` flag for all agents to optionally opt-out of logs being sent to Prefect Cloud - [#1843](https://github.com/PrefectHQ/prefect/pull/1843)
-=======
 - Agents mark Flow Runs as `Failed` if a deployment error occurs - [#1848](https://github.com/PrefectHQ/prefect/pull/1848)
 - `Submitted` states from Agents include deployment identifier information - [#1848](https://github.com/PrefectHQ/prefect/pull/1848)
->>>>>>> cd79172d
 
 ### Task Library
 

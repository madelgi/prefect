--- conflicted
+++ resolved
@@ -10,13 +10,10 @@
 
 ### Enhancements
 
-<<<<<<< HEAD
 - Add PIN 15 (skip refactor) - [#2070](https://github.com/PrefectHQ/prefect/issues/2070)
-=======
 - Update docs and docstrings related to Result Handlers - [#1792](https://github.com/PrefectHQ/prefect/issues/1792)
 - Add volume option to Docker Agent - [#2013](https://github.com/PrefectHQ/prefect/issues/2013)
 - Enable stdout logging from inside a task with the kwarg `log_stdout=True` - [#2092](https://github.com/PrefectHQ/prefect/pull/2092)
->>>>>>> 099803c8
 
 ### Task Library
 
